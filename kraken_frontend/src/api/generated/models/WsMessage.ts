--- conflicted
+++ resolved
@@ -69,15 +69,12 @@
     WsMessageOneOf18ToJSON,
 } from './WsMessageOneOf18';
 import {
-<<<<<<< HEAD
     WsMessageOneOf19,
     WsMessageOneOf19TypeEnum,
     WsMessageOneOf19FromJSONTyped,
     WsMessageOneOf19ToJSON,
 } from './WsMessageOneOf19';
 import {
-=======
->>>>>>> a8b796cf
     WsMessageOneOf2,
     WsMessageOneOf2TypeEnum,
     WsMessageOneOf2FromJSONTyped,
@@ -95,6 +92,12 @@
     WsMessageOneOf21FromJSONTyped,
     WsMessageOneOf21ToJSON,
 } from './WsMessageOneOf21';
+import {
+    WsMessageOneOf22,
+    WsMessageOneOf22TypeEnum,
+    WsMessageOneOf22FromJSONTyped,
+    WsMessageOneOf22ToJSON,
+} from './WsMessageOneOf22';
 import {
     WsMessageOneOf3,
     WsMessageOneOf3TypeEnum,
@@ -155,13 +158,11 @@
   | WsMessageOneOf16
   | WsMessageOneOf17
   | WsMessageOneOf18
-<<<<<<< HEAD
   | WsMessageOneOf19
-=======
->>>>>>> a8b796cf
   | WsMessageOneOf2
   | WsMessageOneOf20
   | WsMessageOneOf21
+  | WsMessageOneOf22
   | WsMessageOneOf3
   | WsMessageOneOf4
   | WsMessageOneOf5
@@ -186,13 +187,11 @@
 const WsMessageOneOf16Type = enumToString(WsMessageOneOf16TypeEnum);
 const WsMessageOneOf17Type = enumToString(WsMessageOneOf17TypeEnum);
 const WsMessageOneOf18Type = enumToString(WsMessageOneOf18TypeEnum);
-<<<<<<< HEAD
 const WsMessageOneOf19Type = enumToString(WsMessageOneOf19TypeEnum);
-=======
->>>>>>> a8b796cf
 const WsMessageOneOf2Type = enumToString(WsMessageOneOf2TypeEnum);
 const WsMessageOneOf20Type = enumToString(WsMessageOneOf20TypeEnum);
 const WsMessageOneOf21Type = enumToString(WsMessageOneOf21TypeEnum);
+const WsMessageOneOf22Type = enumToString(WsMessageOneOf22TypeEnum);
 const WsMessageOneOf3Type = enumToString(WsMessageOneOf3TypeEnum);
 const WsMessageOneOf4Type = enumToString(WsMessageOneOf4TypeEnum);
 const WsMessageOneOf5Type = enumToString(WsMessageOneOf5TypeEnum);
@@ -233,17 +232,16 @@
             return WsMessageOneOf17FromJSONTyped(json, ignoreDiscriminator);
         case WsMessageOneOf18Type:
             return WsMessageOneOf18FromJSONTyped(json, ignoreDiscriminator);
-<<<<<<< HEAD
         case WsMessageOneOf19Type:
             return WsMessageOneOf19FromJSONTyped(json, ignoreDiscriminator);
-=======
->>>>>>> a8b796cf
         case WsMessageOneOf2Type:
             return WsMessageOneOf2FromJSONTyped(json, ignoreDiscriminator);
         case WsMessageOneOf20Type:
             return WsMessageOneOf20FromJSONTyped(json, ignoreDiscriminator);
         case WsMessageOneOf21Type:
             return WsMessageOneOf21FromJSONTyped(json, ignoreDiscriminator);
+        case WsMessageOneOf22Type:
+            return WsMessageOneOf22FromJSONTyped(json, ignoreDiscriminator);
         case WsMessageOneOf3Type:
             return WsMessageOneOf3FromJSONTyped(json, ignoreDiscriminator);
         case WsMessageOneOf4Type:
@@ -294,17 +292,16 @@
             return WsMessageOneOf17ToJSON(value);
         case WsMessageOneOf18Type:
             return WsMessageOneOf18ToJSON(value);
-<<<<<<< HEAD
         case WsMessageOneOf19Type:
             return WsMessageOneOf19ToJSON(value);
-=======
->>>>>>> a8b796cf
         case WsMessageOneOf2Type:
             return WsMessageOneOf2ToJSON(value);
         case WsMessageOneOf20Type:
             return WsMessageOneOf20ToJSON(value);
         case WsMessageOneOf21Type:
             return WsMessageOneOf21ToJSON(value);
+        case WsMessageOneOf22Type:
+            return WsMessageOneOf22ToJSON(value);
         case WsMessageOneOf3Type:
             return WsMessageOneOf3ToJSON(value);
         case WsMessageOneOf4Type:
