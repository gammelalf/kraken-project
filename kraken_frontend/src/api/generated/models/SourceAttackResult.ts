/* tslint:disable */
/* eslint-disable */


import {
<<<<<<< HEAD
    SourceAttackResultOneOf9,
    SourceAttackResultOneOf9AttackTypeEnum,
    SourceAttackResultOneOf9FromJSONTyped,
    SourceAttackResultOneOf9ToJSON,
} from './SourceAttackResultOneOf9';
=======
    SourceAttackResultOneOf,
    SourceAttackResultOneOfAttackTypeEnum,
    SourceAttackResultOneOfFromJSONTyped,
    SourceAttackResultOneOfToJSON,
} from './SourceAttackResultOneOf';
import {
    SourceAttackResultOneOf1,
    SourceAttackResultOneOf1AttackTypeEnum,
    SourceAttackResultOneOf1FromJSONTyped,
    SourceAttackResultOneOf1ToJSON,
} from './SourceAttackResultOneOf1';
import {
    SourceAttackResultOneOf2,
    SourceAttackResultOneOf2AttackTypeEnum,
    SourceAttackResultOneOf2FromJSONTyped,
    SourceAttackResultOneOf2ToJSON,
} from './SourceAttackResultOneOf2';
import {
    SourceAttackResultOneOf3,
    SourceAttackResultOneOf3AttackTypeEnum,
    SourceAttackResultOneOf3FromJSONTyped,
    SourceAttackResultOneOf3ToJSON,
} from './SourceAttackResultOneOf3';
import {
    SourceAttackResultOneOf4,
    SourceAttackResultOneOf4AttackTypeEnum,
    SourceAttackResultOneOf4FromJSONTyped,
    SourceAttackResultOneOf4ToJSON,
} from './SourceAttackResultOneOf4';
>>>>>>> 026e7a3e
import {
    SourceAttackResultOneOf5,
    SourceAttackResultOneOf5AttackTypeEnum,
    SourceAttackResultOneOf5FromJSONTyped,
    SourceAttackResultOneOf5ToJSON,
} from './SourceAttackResultOneOf5';
import {
    SourceAttackResultOneOf1,
    SourceAttackResultOneOf1AttackTypeEnum,
    SourceAttackResultOneOf1FromJSONTyped,
    SourceAttackResultOneOf1ToJSON,
} from './SourceAttackResultOneOf1';
import {
    SourceAttackResultOneOf6,
    SourceAttackResultOneOf6AttackTypeEnum,
    SourceAttackResultOneOf6FromJSONTyped,
    SourceAttackResultOneOf6ToJSON,
} from './SourceAttackResultOneOf6';
import {
<<<<<<< HEAD
    SourceAttackResultOneOf2,
    SourceAttackResultOneOf2AttackTypeEnum,
    SourceAttackResultOneOf2FromJSONTyped,
    SourceAttackResultOneOf2ToJSON,
} from './SourceAttackResultOneOf2';
import {
    SourceAttackResultOneOf8,
    SourceAttackResultOneOf8AttackTypeEnum,
    SourceAttackResultOneOf8FromJSONTyped,
    SourceAttackResultOneOf8ToJSON,
} from './SourceAttackResultOneOf8';
import {
    SourceAttackResultOneOf3,
    SourceAttackResultOneOf3AttackTypeEnum,
    SourceAttackResultOneOf3FromJSONTyped,
    SourceAttackResultOneOf3ToJSON,
} from './SourceAttackResultOneOf3';
import {
=======
>>>>>>> 026e7a3e
    SourceAttackResultOneOf7,
    SourceAttackResultOneOf7AttackTypeEnum,
    SourceAttackResultOneOf7FromJSONTyped,
    SourceAttackResultOneOf7ToJSON,
} from './SourceAttackResultOneOf7';
<<<<<<< HEAD
import {
    SourceAttackResultOneOf4,
    SourceAttackResultOneOf4AttackTypeEnum,
    SourceAttackResultOneOf4FromJSONTyped,
    SourceAttackResultOneOf4ToJSON,
} from './SourceAttackResultOneOf4';
=======
>>>>>>> 026e7a3e
import {
    SourceAttackResultOneOf8,
    SourceAttackResultOneOf8AttackTypeEnum,
    SourceAttackResultOneOf8FromJSONTyped,
    SourceAttackResultOneOf8ToJSON,
} from './SourceAttackResultOneOf8';

/**
 * @type SourceAttackResult
 * @export
 */
export type SourceAttackResult = 
<<<<<<< HEAD
  | SourceAttackResultOneOf9
=======
  | SourceAttackResultOneOf
  | SourceAttackResultOneOf1
  | SourceAttackResultOneOf2
  | SourceAttackResultOneOf3
  | SourceAttackResultOneOf4
>>>>>>> 026e7a3e
  | SourceAttackResultOneOf5
  | SourceAttackResultOneOf1
  | SourceAttackResultOneOf6
<<<<<<< HEAD
  | SourceAttackResultOneOf2
  | SourceAttackResultOneOf8
  | SourceAttackResultOneOf3
  | SourceAttackResultOneOf7
  | SourceAttackResultOneOf4
  | SourceAttackResultOneOf;
=======
  | SourceAttackResultOneOf7
  | SourceAttackResultOneOf8;
>>>>>>> 026e7a3e

function enumToString<K extends string, V extends string>(obj: Record<K, V>): V {
    // @ts-ignore
    return Object.values(obj)[0];
}

<<<<<<< HEAD
const SourceAttackResultOneOf9AttackType = enumToString(SourceAttackResultOneOf9AttackTypeEnum);
=======
const SourceAttackResultOneOfAttackType = enumToString(SourceAttackResultOneOfAttackTypeEnum);
const SourceAttackResultOneOf1AttackType = enumToString(SourceAttackResultOneOf1AttackTypeEnum);
const SourceAttackResultOneOf2AttackType = enumToString(SourceAttackResultOneOf2AttackTypeEnum);
const SourceAttackResultOneOf3AttackType = enumToString(SourceAttackResultOneOf3AttackTypeEnum);
const SourceAttackResultOneOf4AttackType = enumToString(SourceAttackResultOneOf4AttackTypeEnum);
>>>>>>> 026e7a3e
const SourceAttackResultOneOf5AttackType = enumToString(SourceAttackResultOneOf5AttackTypeEnum);
const SourceAttackResultOneOf1AttackType = enumToString(SourceAttackResultOneOf1AttackTypeEnum);
const SourceAttackResultOneOf6AttackType = enumToString(SourceAttackResultOneOf6AttackTypeEnum);
<<<<<<< HEAD
const SourceAttackResultOneOf2AttackType = enumToString(SourceAttackResultOneOf2AttackTypeEnum);
const SourceAttackResultOneOf8AttackType = enumToString(SourceAttackResultOneOf8AttackTypeEnum);
const SourceAttackResultOneOf3AttackType = enumToString(SourceAttackResultOneOf3AttackTypeEnum);
const SourceAttackResultOneOf7AttackType = enumToString(SourceAttackResultOneOf7AttackTypeEnum);
const SourceAttackResultOneOf4AttackType = enumToString(SourceAttackResultOneOf4AttackTypeEnum);
const SourceAttackResultOneOfAttackType = enumToString(SourceAttackResultOneOfAttackTypeEnum);
=======
const SourceAttackResultOneOf7AttackType = enumToString(SourceAttackResultOneOf7AttackTypeEnum);
const SourceAttackResultOneOf8AttackType = enumToString(SourceAttackResultOneOf8AttackTypeEnum);
>>>>>>> 026e7a3e

export function SourceAttackResultFromJSON(json: any): SourceAttackResult {
    return SourceAttackResultFromJSONTyped(json, false);
}

export function SourceAttackResultFromJSONTyped(json: any, ignoreDiscriminator: boolean): SourceAttackResult {
    if ((json === undefined) || (json === null)) {
        return json;
    }
    switch (json['attack_type']) {
        
<<<<<<< HEAD
        case SourceAttackResultOneOf9AttackType:
            return SourceAttackResultOneOf9FromJSONTyped(json, ignoreDiscriminator);
=======
        case SourceAttackResultOneOfAttackType:
            return SourceAttackResultOneOfFromJSONTyped(json, ignoreDiscriminator);
        case SourceAttackResultOneOf1AttackType:
            return SourceAttackResultOneOf1FromJSONTyped(json, ignoreDiscriminator);
        case SourceAttackResultOneOf2AttackType:
            return SourceAttackResultOneOf2FromJSONTyped(json, ignoreDiscriminator);
        case SourceAttackResultOneOf3AttackType:
            return SourceAttackResultOneOf3FromJSONTyped(json, ignoreDiscriminator);
        case SourceAttackResultOneOf4AttackType:
            return SourceAttackResultOneOf4FromJSONTyped(json, ignoreDiscriminator);
>>>>>>> 026e7a3e
        case SourceAttackResultOneOf5AttackType:
            return SourceAttackResultOneOf5FromJSONTyped(json, ignoreDiscriminator);
        case SourceAttackResultOneOf1AttackType:
            return SourceAttackResultOneOf1FromJSONTyped(json, ignoreDiscriminator);
        case SourceAttackResultOneOf6AttackType:
            return SourceAttackResultOneOf6FromJSONTyped(json, ignoreDiscriminator);
<<<<<<< HEAD
        case SourceAttackResultOneOf2AttackType:
            return SourceAttackResultOneOf2FromJSONTyped(json, ignoreDiscriminator);
        case SourceAttackResultOneOf8AttackType:
            return SourceAttackResultOneOf8FromJSONTyped(json, ignoreDiscriminator);
        case SourceAttackResultOneOf3AttackType:
            return SourceAttackResultOneOf3FromJSONTyped(json, ignoreDiscriminator);
        case SourceAttackResultOneOf7AttackType:
            return SourceAttackResultOneOf7FromJSONTyped(json, ignoreDiscriminator);
        case SourceAttackResultOneOf4AttackType:
            return SourceAttackResultOneOf4FromJSONTyped(json, ignoreDiscriminator);
        case SourceAttackResultOneOfAttackType:
            return SourceAttackResultOneOfFromJSONTyped(json, ignoreDiscriminator);
=======
        case SourceAttackResultOneOf7AttackType:
            return SourceAttackResultOneOf7FromJSONTyped(json, ignoreDiscriminator);
        case SourceAttackResultOneOf8AttackType:
            return SourceAttackResultOneOf8FromJSONTyped(json, ignoreDiscriminator);
>>>>>>> 026e7a3e
        default:
            throw new Error("No variant of SourceAttackResult exists with 'attackType=" + json["attack_type"] + "'");
    }
}

export function SourceAttackResultToJSON(value?: SourceAttackResult | null): any {
    if (value === undefined) {
        return undefined;
    }
    if (value === null) {
        return null;
    }
    switch (value['attackType']) {
        
<<<<<<< HEAD
        case SourceAttackResultOneOf9AttackType:
            return SourceAttackResultOneOf9ToJSON(value);
=======
        case SourceAttackResultOneOfAttackType:
            return SourceAttackResultOneOfToJSON(value);
        case SourceAttackResultOneOf1AttackType:
            return SourceAttackResultOneOf1ToJSON(value);
        case SourceAttackResultOneOf2AttackType:
            return SourceAttackResultOneOf2ToJSON(value);
        case SourceAttackResultOneOf3AttackType:
            return SourceAttackResultOneOf3ToJSON(value);
        case SourceAttackResultOneOf4AttackType:
            return SourceAttackResultOneOf4ToJSON(value);
>>>>>>> 026e7a3e
        case SourceAttackResultOneOf5AttackType:
            return SourceAttackResultOneOf5ToJSON(value);
        case SourceAttackResultOneOf1AttackType:
            return SourceAttackResultOneOf1ToJSON(value);
        case SourceAttackResultOneOf6AttackType:
            return SourceAttackResultOneOf6ToJSON(value);
<<<<<<< HEAD
        case SourceAttackResultOneOf2AttackType:
            return SourceAttackResultOneOf2ToJSON(value);
        case SourceAttackResultOneOf8AttackType:
            return SourceAttackResultOneOf8ToJSON(value);
        case SourceAttackResultOneOf3AttackType:
            return SourceAttackResultOneOf3ToJSON(value);
        case SourceAttackResultOneOf7AttackType:
            return SourceAttackResultOneOf7ToJSON(value);
        case SourceAttackResultOneOf4AttackType:
            return SourceAttackResultOneOf4ToJSON(value);
        case SourceAttackResultOneOfAttackType:
            return SourceAttackResultOneOfToJSON(value);
=======
        case SourceAttackResultOneOf7AttackType:
            return SourceAttackResultOneOf7ToJSON(value);
        case SourceAttackResultOneOf8AttackType:
            return SourceAttackResultOneOf8ToJSON(value);
>>>>>>> 026e7a3e
        default:
            throw new Error("No variant of SourceAttackResult exists with 'attackType=" + value["attackType"] + "'");
    }

}<|MERGE_RESOLUTION|>--- conflicted
+++ resolved
@@ -3,13 +3,6 @@
 
 
 import {
-<<<<<<< HEAD
-    SourceAttackResultOneOf9,
-    SourceAttackResultOneOf9AttackTypeEnum,
-    SourceAttackResultOneOf9FromJSONTyped,
-    SourceAttackResultOneOf9ToJSON,
-} from './SourceAttackResultOneOf9';
-=======
     SourceAttackResultOneOf,
     SourceAttackResultOneOfAttackTypeEnum,
     SourceAttackResultOneOfFromJSONTyped,
@@ -39,7 +32,6 @@
     SourceAttackResultOneOf4FromJSONTyped,
     SourceAttackResultOneOf4ToJSON,
 } from './SourceAttackResultOneOf4';
->>>>>>> 026e7a3e
 import {
     SourceAttackResultOneOf5,
     SourceAttackResultOneOf5AttackTypeEnum,
@@ -47,24 +39,17 @@
     SourceAttackResultOneOf5ToJSON,
 } from './SourceAttackResultOneOf5';
 import {
-    SourceAttackResultOneOf1,
-    SourceAttackResultOneOf1AttackTypeEnum,
-    SourceAttackResultOneOf1FromJSONTyped,
-    SourceAttackResultOneOf1ToJSON,
-} from './SourceAttackResultOneOf1';
-import {
     SourceAttackResultOneOf6,
     SourceAttackResultOneOf6AttackTypeEnum,
     SourceAttackResultOneOf6FromJSONTyped,
     SourceAttackResultOneOf6ToJSON,
 } from './SourceAttackResultOneOf6';
 import {
-<<<<<<< HEAD
-    SourceAttackResultOneOf2,
-    SourceAttackResultOneOf2AttackTypeEnum,
-    SourceAttackResultOneOf2FromJSONTyped,
-    SourceAttackResultOneOf2ToJSON,
-} from './SourceAttackResultOneOf2';
+    SourceAttackResultOneOf7,
+    SourceAttackResultOneOf7AttackTypeEnum,
+    SourceAttackResultOneOf7FromJSONTyped,
+    SourceAttackResultOneOf7ToJSON,
+} from './SourceAttackResultOneOf7';
 import {
     SourceAttackResultOneOf8,
     SourceAttackResultOneOf8AttackTypeEnum,
@@ -72,92 +57,43 @@
     SourceAttackResultOneOf8ToJSON,
 } from './SourceAttackResultOneOf8';
 import {
-    SourceAttackResultOneOf3,
-    SourceAttackResultOneOf3AttackTypeEnum,
-    SourceAttackResultOneOf3FromJSONTyped,
-    SourceAttackResultOneOf3ToJSON,
-} from './SourceAttackResultOneOf3';
-import {
-=======
->>>>>>> 026e7a3e
-    SourceAttackResultOneOf7,
-    SourceAttackResultOneOf7AttackTypeEnum,
-    SourceAttackResultOneOf7FromJSONTyped,
-    SourceAttackResultOneOf7ToJSON,
-} from './SourceAttackResultOneOf7';
-<<<<<<< HEAD
-import {
-    SourceAttackResultOneOf4,
-    SourceAttackResultOneOf4AttackTypeEnum,
-    SourceAttackResultOneOf4FromJSONTyped,
-    SourceAttackResultOneOf4ToJSON,
-} from './SourceAttackResultOneOf4';
-=======
->>>>>>> 026e7a3e
-import {
-    SourceAttackResultOneOf8,
-    SourceAttackResultOneOf8AttackTypeEnum,
-    SourceAttackResultOneOf8FromJSONTyped,
-    SourceAttackResultOneOf8ToJSON,
-} from './SourceAttackResultOneOf8';
+    SourceAttackResultOneOf9,
+    SourceAttackResultOneOf9AttackTypeEnum,
+    SourceAttackResultOneOf9FromJSONTyped,
+    SourceAttackResultOneOf9ToJSON,
+} from './SourceAttackResultOneOf9';
 
 /**
  * @type SourceAttackResult
  * @export
  */
 export type SourceAttackResult = 
-<<<<<<< HEAD
-  | SourceAttackResultOneOf9
-=======
   | SourceAttackResultOneOf
   | SourceAttackResultOneOf1
   | SourceAttackResultOneOf2
   | SourceAttackResultOneOf3
   | SourceAttackResultOneOf4
->>>>>>> 026e7a3e
   | SourceAttackResultOneOf5
-  | SourceAttackResultOneOf1
   | SourceAttackResultOneOf6
-<<<<<<< HEAD
-  | SourceAttackResultOneOf2
+  | SourceAttackResultOneOf7
   | SourceAttackResultOneOf8
-  | SourceAttackResultOneOf3
-  | SourceAttackResultOneOf7
-  | SourceAttackResultOneOf4
-  | SourceAttackResultOneOf;
-=======
-  | SourceAttackResultOneOf7
-  | SourceAttackResultOneOf8;
->>>>>>> 026e7a3e
+  | SourceAttackResultOneOf9;
 
 function enumToString<K extends string, V extends string>(obj: Record<K, V>): V {
     // @ts-ignore
     return Object.values(obj)[0];
 }
 
-<<<<<<< HEAD
-const SourceAttackResultOneOf9AttackType = enumToString(SourceAttackResultOneOf9AttackTypeEnum);
-=======
 const SourceAttackResultOneOfAttackType = enumToString(SourceAttackResultOneOfAttackTypeEnum);
 const SourceAttackResultOneOf1AttackType = enumToString(SourceAttackResultOneOf1AttackTypeEnum);
 const SourceAttackResultOneOf2AttackType = enumToString(SourceAttackResultOneOf2AttackTypeEnum);
 const SourceAttackResultOneOf3AttackType = enumToString(SourceAttackResultOneOf3AttackTypeEnum);
 const SourceAttackResultOneOf4AttackType = enumToString(SourceAttackResultOneOf4AttackTypeEnum);
->>>>>>> 026e7a3e
 const SourceAttackResultOneOf5AttackType = enumToString(SourceAttackResultOneOf5AttackTypeEnum);
-const SourceAttackResultOneOf1AttackType = enumToString(SourceAttackResultOneOf1AttackTypeEnum);
 const SourceAttackResultOneOf6AttackType = enumToString(SourceAttackResultOneOf6AttackTypeEnum);
-<<<<<<< HEAD
-const SourceAttackResultOneOf2AttackType = enumToString(SourceAttackResultOneOf2AttackTypeEnum);
-const SourceAttackResultOneOf8AttackType = enumToString(SourceAttackResultOneOf8AttackTypeEnum);
-const SourceAttackResultOneOf3AttackType = enumToString(SourceAttackResultOneOf3AttackTypeEnum);
-const SourceAttackResultOneOf7AttackType = enumToString(SourceAttackResultOneOf7AttackTypeEnum);
-const SourceAttackResultOneOf4AttackType = enumToString(SourceAttackResultOneOf4AttackTypeEnum);
-const SourceAttackResultOneOfAttackType = enumToString(SourceAttackResultOneOfAttackTypeEnum);
-=======
 const SourceAttackResultOneOf7AttackType = enumToString(SourceAttackResultOneOf7AttackTypeEnum);
 const SourceAttackResultOneOf8AttackType = enumToString(SourceAttackResultOneOf8AttackTypeEnum);
->>>>>>> 026e7a3e
+const SourceAttackResultOneOf9AttackType = enumToString(SourceAttackResultOneOf9AttackTypeEnum);
 
 export function SourceAttackResultFromJSON(json: any): SourceAttackResult {
     return SourceAttackResultFromJSONTyped(json, false);
@@ -169,10 +105,6 @@
     }
     switch (json['attack_type']) {
         
-<<<<<<< HEAD
-        case SourceAttackResultOneOf9AttackType:
-            return SourceAttackResultOneOf9FromJSONTyped(json, ignoreDiscriminator);
-=======
         case SourceAttackResultOneOfAttackType:
             return SourceAttackResultOneOfFromJSONTyped(json, ignoreDiscriminator);
         case SourceAttackResultOneOf1AttackType:
@@ -183,32 +115,16 @@
             return SourceAttackResultOneOf3FromJSONTyped(json, ignoreDiscriminator);
         case SourceAttackResultOneOf4AttackType:
             return SourceAttackResultOneOf4FromJSONTyped(json, ignoreDiscriminator);
->>>>>>> 026e7a3e
         case SourceAttackResultOneOf5AttackType:
             return SourceAttackResultOneOf5FromJSONTyped(json, ignoreDiscriminator);
-        case SourceAttackResultOneOf1AttackType:
-            return SourceAttackResultOneOf1FromJSONTyped(json, ignoreDiscriminator);
         case SourceAttackResultOneOf6AttackType:
             return SourceAttackResultOneOf6FromJSONTyped(json, ignoreDiscriminator);
-<<<<<<< HEAD
-        case SourceAttackResultOneOf2AttackType:
-            return SourceAttackResultOneOf2FromJSONTyped(json, ignoreDiscriminator);
-        case SourceAttackResultOneOf8AttackType:
-            return SourceAttackResultOneOf8FromJSONTyped(json, ignoreDiscriminator);
-        case SourceAttackResultOneOf3AttackType:
-            return SourceAttackResultOneOf3FromJSONTyped(json, ignoreDiscriminator);
-        case SourceAttackResultOneOf7AttackType:
-            return SourceAttackResultOneOf7FromJSONTyped(json, ignoreDiscriminator);
-        case SourceAttackResultOneOf4AttackType:
-            return SourceAttackResultOneOf4FromJSONTyped(json, ignoreDiscriminator);
-        case SourceAttackResultOneOfAttackType:
-            return SourceAttackResultOneOfFromJSONTyped(json, ignoreDiscriminator);
-=======
         case SourceAttackResultOneOf7AttackType:
             return SourceAttackResultOneOf7FromJSONTyped(json, ignoreDiscriminator);
         case SourceAttackResultOneOf8AttackType:
             return SourceAttackResultOneOf8FromJSONTyped(json, ignoreDiscriminator);
->>>>>>> 026e7a3e
+        case SourceAttackResultOneOf9AttackType:
+            return SourceAttackResultOneOf9FromJSONTyped(json, ignoreDiscriminator);
         default:
             throw new Error("No variant of SourceAttackResult exists with 'attackType=" + json["attack_type"] + "'");
     }
@@ -223,10 +139,6 @@
     }
     switch (value['attackType']) {
         
-<<<<<<< HEAD
-        case SourceAttackResultOneOf9AttackType:
-            return SourceAttackResultOneOf9ToJSON(value);
-=======
         case SourceAttackResultOneOfAttackType:
             return SourceAttackResultOneOfToJSON(value);
         case SourceAttackResultOneOf1AttackType:
@@ -237,32 +149,16 @@
             return SourceAttackResultOneOf3ToJSON(value);
         case SourceAttackResultOneOf4AttackType:
             return SourceAttackResultOneOf4ToJSON(value);
->>>>>>> 026e7a3e
         case SourceAttackResultOneOf5AttackType:
             return SourceAttackResultOneOf5ToJSON(value);
-        case SourceAttackResultOneOf1AttackType:
-            return SourceAttackResultOneOf1ToJSON(value);
         case SourceAttackResultOneOf6AttackType:
             return SourceAttackResultOneOf6ToJSON(value);
-<<<<<<< HEAD
-        case SourceAttackResultOneOf2AttackType:
-            return SourceAttackResultOneOf2ToJSON(value);
-        case SourceAttackResultOneOf8AttackType:
-            return SourceAttackResultOneOf8ToJSON(value);
-        case SourceAttackResultOneOf3AttackType:
-            return SourceAttackResultOneOf3ToJSON(value);
-        case SourceAttackResultOneOf7AttackType:
-            return SourceAttackResultOneOf7ToJSON(value);
-        case SourceAttackResultOneOf4AttackType:
-            return SourceAttackResultOneOf4ToJSON(value);
-        case SourceAttackResultOneOfAttackType:
-            return SourceAttackResultOneOfToJSON(value);
-=======
         case SourceAttackResultOneOf7AttackType:
             return SourceAttackResultOneOf7ToJSON(value);
         case SourceAttackResultOneOf8AttackType:
             return SourceAttackResultOneOf8ToJSON(value);
->>>>>>> 026e7a3e
+        case SourceAttackResultOneOf9AttackType:
+            return SourceAttackResultOneOf9ToJSON(value);
         default:
             throw new Error("No variant of SourceAttackResult exists with 'attackType=" + value["attackType"] + "'");
     }
