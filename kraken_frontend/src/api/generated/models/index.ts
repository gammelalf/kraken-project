--- conflicted
+++ resolved
@@ -197,13 +197,11 @@
 export * from './WsMessageOneOf16';
 export * from './WsMessageOneOf17';
 export * from './WsMessageOneOf18';
-<<<<<<< HEAD
 export * from './WsMessageOneOf19';
-=======
->>>>>>> a8b796cf
 export * from './WsMessageOneOf2';
 export * from './WsMessageOneOf20';
 export * from './WsMessageOneOf21';
+export * from './WsMessageOneOf22';
 export * from './WsMessageOneOf3';
 export * from './WsMessageOneOf4';
 export * from './WsMessageOneOf5';
