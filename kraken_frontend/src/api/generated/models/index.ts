--- conflicted
+++ resolved
@@ -241,14 +241,10 @@
 export * from './SourceAttackResultOneOf9';
 export * from './StartTLSProtocol';
 export * from './TagType';
-<<<<<<< HEAD
-export * from './TcpPortScanResultsPage';
 export * from './TestSSLFinding';
 export * from './TestSSLRequest';
 export * from './TestSSLSection';
 export * from './TestSSLSeverity';
-=======
->>>>>>> 152a6c6a
 export * from './TransferWorkspaceRequest';
 export * from './UdpServiceDetectionRequest';
 export * from './UdpServiceDetectionResultsPage';
