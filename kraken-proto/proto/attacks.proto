syntax = "proto3";
package attacks;

import "attacks.shared.proto";

/*
-- BruteforceSubdomain
 */

// Request for starting a bruteforce subdomain attack
message BruteforceSubdomainRequest {
  // A unique id that identifies the attack
  string attack_uuid = 1;
  // The domain to use as base name. It shouldn't end in a . like DNS names.
  string domain = 2;
  // Path to a wordlist that can be used for subdomain enumeration.
  //
  // The entries in the wordlist are assumed to be line seperated.
  string wordlist_path = 3;
  // Maximum of concurrent tasks that should be spawned
  //
  // 0 means, that there should be no limit.
  uint32 concurrent_limit = 4;
}

// Response streamed by an bruteforce subdomain attack
message BruteforceSubdomainResponse {
  // Found record
  shared.DNSRecord record = 1;
}

/*
--- Certificate Transparency
 */

// Certificate transparency request
message CertificateTransparencyRequest {
  // A unique id that identifier the attack
  string attack_uuid = 1;
  // The target domain to query
  string target = 2;
  // Also include already expired certificates
  bool include_expired = 3;
  // The number of times the connection should be retried if it failed.
  uint32 max_retries = 4;
  // The interval to wait in between the retries
  // Specified in milliseconds.
  uint64 retry_interval = 5;
}


// Response to a certificate transparency request
message CertificateTransparencyResponse {
  // List of cert entries
  repeated shared.CertEntry entries = 1;
}

/*
 * Service Detection
 */

// Request for stating a tcp service detection
message ServiceDetectionRequest {
  // A unique id that identifier the attack
  string attack_uuid = 1;
  // The ip addresses / networks to scan
  repeated attacks.shared.NetOrAddress targets = 2;
  // List of single ports and port ranges
  //
  // If no values are supplied, 1-65535 is used as default
  repeated PortOrRange ports = 3;
  // The time to wait until a connection is considered failed.
  //
  // The timeout is specified in milliseconds.
  uint64 connect_timeout = 4;
  // The interval to wait for a response after connecting and sending an optional payload.
  // Specified in milliseconds.
  uint64 receive_timeout = 5;
  // The number of times the connection should be retried if it failed.
  uint32 max_retries = 6;
  // The interval that should be wait between retries on a port.
  //
  // The interval is specified in milliseconds.
  uint64 retry_interval = 7;
  // The concurrent task limit
  uint32 concurrent_limit = 8;
  // Skips the initial icmp check.
  //
  // All hosts are assumed to be reachable
  bool skip_icmp_check = 9;
}

// An (inclusive) range of ports
message PortRange {
  // The first port number in this range
  uint32 start = 1;
  // The last port number in this range
  uint32 end = 2;
}

// Either a single port or a range of them
message PortOrRange {
  // Workaround field to store a `oneof`
  oneof port_or_range {
    // A single port
    uint32 single = 1;

    // An (inclusive) range of ports
    PortRange range = 2;
  }
}

// Response to a service detection request
message ServiceDetectionResponse {
  // The ip address the service was found on
  attacks.shared.Address address = 1;
  // The port the service was found on
  uint32 port = 2;
  // Indicates how many tcp services are given and how they are to be interpreted
  ServiceCertainty tcpCertainty = 3;
  // List of tcp services, the interpretation of this field depends on the `tcpCertainty`
  repeated string tcpServices = 4;
  // Does the port speak tls? If this is `false`, `tlsCertainty` and `tlsServices` should be ignored.
  bool isTls = 5;
  // Indicates how many tls services are given and how they are to be interpreted
  ServiceCertainty tlsCertainty = 6;
  // List of tls services, the interpretation of this field depends on the `tlsCertainty`
  repeated string tlsServices = 7;
}

// Indicates how many services are returned in a ServiceCertainty and how they are to be interpreted
enum ServiceCertainty {
  // The service is unknown
  UNKNOWN = 0;
  // The service might be one of the list
  MAYBE = 1;
  // The service has been identified
  DEFINITELY = 2;
}

// Service detection request for all specified ports
message UdpServiceDetectionRequest {
  // A unique id that identifier the attack
  string attack_uuid = 1;
  // The ip addresses / networks to scan
  repeated attacks.shared.NetOrAddress targets = 2;
  // List of single ports and port ranges
  //
  // If no values are supplied, 1-65535 is used as default
  repeated PortOrRange ports = 3;
  // The concurrent task limit
  uint32 concurrent_limit = 4;
  // The number of times the packet sending should be retried if no response was received.
  uint32 max_retries = 5;
  // The interval that should be wait between retries on a port.
  //
  // The interval is specified in milliseconds.
  uint64 retry_interval = 6;
  // The time to wait until a connection is considered failed.
  //
  // The timeout is specified in milliseconds.
  uint64 timeout = 7;
}

// Response to a service detection request
message UdpServiceDetectionResponse {
  // The ip address the service was found on
  attacks.shared.Address address = 1;
  // Port value
  uint32 port = 2;
  // Indicates how many services are given and how they are to be interpreted
  ServiceCertainty certainty = 3;
  // List of services, the interpretation of this field depends on the `certainty`
  repeated string services = 4;
}

/*
 * Hosts alive check
 */

// Request for checking if hosts are alive
message HostsAliveRequest {
  // A unique id that identifier the attack
  string attack_uuid = 1;
  // The hosts that should be checked
  repeated attacks.shared.NetOrAddress targets = 2;
  // The timeout, specified in milliseconds.
  uint64 timeout = 3;
  // The concurrent task limit
  uint32 concurrent_limit = 4;
}

// Response for checking which hosts are alive
message HostsAliveResponse {
  // the hosts that responded
  attacks.shared.Address host = 1;
}

/*
 * DNS resolution
 */
message DnsResolutionRequest {
  // A unique id that identifier the attack
  string attack_uuid = 1;
  // The domains to resolve
  repeated string targets = 2;
  // Maximum of concurrent tasks that should be spawned
  //
  // 0 means, that there should be no limit.
  uint32 concurrent_limit = 3;
}

// Response streamed by a dns resolution attack
message DnsResolutionResponse {
  // Found record
  shared.DNSRecord record = 1;
}

/*
 * DNS TXT scan
 */
message DnsTxtScanRequest {
  // A unique id that identifier the attack
  string attack_uuid = 1;
  // The domains to resolve
  repeated string targets = 2;
}

// DNS TXT scan response
message DnsTxtScanResponse {
  // Found record
  shared.DnsTxtScan record = 1;
}

/*
<<<<<<< HEAD
 * testssl.sh
 */

// Request for running testssl.sh
message TestSSLRequest {
  // A unique id that identifier the attack
  string attack_uuid = 1;
  // The domain used for SNI and cert validity check
  string uri = 2;
  // The ip address to scan
  shared.Address ip = 3;
  // The port to scan
  uint32 port = 4;
  // Timeout for TCP handshakes in seconds
  optional uint64 connect_timeout = 5;
  // Timeout for `openssl` connections in seconds
  optional uint64 openssl_timeout = 6;
  // Enable ip v6
  optional bool v6 = 7;
  // Set the `BASICAUTH` header when checking http headers
  optional BasicAuth basic_auth = 8;
  // Run against a STARTTLS enabled protocol
  optional StartTLSProtocol starttls = 9;
  // Which scans `testssl.sh` should run
  optional TestSSLScans scans = 10;
}

// The `BASICAUTH` header
message BasicAuth {
  // The username
  string username = 1;
  // The password
  string password = 2;
}

// Protocols to select from when using `testssl.sh`'s `--starttls` option
enum StartTLSProtocol {
  // FTP
  FTP      = 0;
  // SMTP
  SMTP     = 1;
  // POP3
  POP3     = 2;
  // IMAP
  IMAP     = 3;
  // XMPP
  XMPP     = 4;
  // LMTP
  LMTP     = 5;
  // NNTP
  NNTP     = 6;
  // Postgres
  Postgres = 7;
  // MySQL
  MySQL    = 8;
}

/// Config option which scans `testssl.sh` should run
message TestSSLScans {
  // Workaround field to store a `oneof`
  oneof testssl_scans {
    // Either run all scans or just the default ones
    bool all = 1;

    // Select the scans to run manually
    TestSSLScansManual manual = 2;
  }
}

// Select the scans to run manually
//
// Each field (except `cipher_tests_...`) correspond directly to a section in `testssl.sh`'s output
message TestSSLScansManual {
  /// Enables [`ScanResult`]'s `protocols` section
  bool protocols = 1;

  /// Enables [`ScanResult`]'s `grease` section
  bool grease = 2;

  /// Enables [`ScanResult`]'s `ciphers` section
  bool ciphers = 3;

  /// Enables [`ScanResult`]'s `pfs` section
  bool pfs = 4;

  /// Enables [`ScanResult`]'s `server_preferences` section
  bool server_preferences = 5;

  /// Enables [`ScanResult`]'s `server_defaults` section
  bool server_defaults = 6;

  /// Enables [`ScanResult`]'s `header_response` section
  bool header_response = 7;

  /// Enables [`ScanResult`]'s `vulnerabilities` section
  bool vulnerabilities = 8;

  /// Enables [`ScanResult`]'s `cipher_tests` section
  bool cipher_tests_all = 9;

  /// Enables [`ScanResult`]'s `cipher_tests` section
  bool cipher_tests_per_proto = 10;

  /// Enables [`ScanResult`]'s `browser_simulations` section
  bool browser_simulations = 11;
}

// Response to a test ssl request
message TestSSLResponse {
  // The services' scan results or their errors
  repeated TestSSLService services = 1;
}

// A service's scan results or an error
message TestSSLService {
  // Workaround field to store a `oneof`
  oneof testssl_service {
    // The result from scanning a service
    TestSSLScanResult result = 1;

    // Some error prevented a service from being scanned
    TestSSLFinding error = 2;
  }
}

// A service's scan results
message TestSSLScanResult {
  // The original user target this result belongs to
  string target_host = 1;

  // The scanned ip address
  string ip = 2;

  // The scanned port
  string port = 3;

  // The ip address' rDNS name
  string rdns = 4;

  // The detected service
  string service = 5;

  // TODO: not found yet in the wild
  // optional string hostname = 6;

  // Some sanity checks which can't be disabled
  repeated TestSSLFinding pretest = 7;

  // Which tls protocols are supported
  repeated TestSSLFinding protocols = 8;

  // Server implementation bugs and [GREASE](https://www.ietf.org/archive/id/draft-ietf-tls-grease-01.txt)
  repeated TestSSLFinding grease = 9;

  // Which cipher suites are supported
  repeated TestSSLFinding ciphers = 10;

  // Checks robust (perfect) forward secrecy key exchange
  repeated TestSSLFinding pfs = 11;

  // The server's preferences
  repeated TestSSLFinding server_preferences = 12;

  // The server's defaults
  repeated TestSSLFinding server_defaults = 13;

  // The http header set by the server
  repeated TestSSLFinding header_response = 14;

  // List of several vulnerabilities
  repeated TestSSLFinding vulnerabilities = 15;

  // Which concrete ciphers are supported
  //
  // Depending on the option `testssl` is invoked with,
  // this is either a list of all ciphers or a list of all cipher per tls protocol.
  repeated TestSSLFinding cipher_tests = 16;

  // Which browser is able to establish a connection
  repeated TestSSLFinding browser_simulations = 17;
}

// A single test's result or testssl log message
message TestSSLFinding {
  // The test's id
  string id = 1;
  // The result's severity
  TestSSLSeverity severity = 2;
  // The test's result
  string finding = 3;

  // The associated CVE
  optional string cve = 4;
  // The associated CWE
  optional string cwe = 5;
}

// A TestSSLFinding's severity
enum TestSSLSeverity {
  // A debug level log message
  Debug    = 0;
  // An info level log message
  Info     = 1;
  // A warning level log message
  Warn     = 2;
  // An error level log message
  Fatal    = 3;

  // The test's result doesn't pose an issue
  Ok       = 4;
  // The test's result pose a low priority issue
  Low      = 5;
  // The test's result pose a medium priority issue
  Medium   = 6;
  // The test's result pose a high priority issue
  High     = 7;
  // The test's result pose a critical priority issue
  Critical = 8;
=======
 * OS detection
 */
message OsDetectionRequest {
  // A unique id that identifier the attack
  string attack_uuid = 1;
  // The ip addresses / networks to scan
  repeated attacks.shared.NetOrAddress targets = 2;
  // set to skip open port detection and use this port for TCP fingerprinting
  optional uint32 fingerprint_port = 3;
  // set to perform OS detection through SSH header
  optional uint32 ssh_port = 4;
  // timeout for TCP fingerprint detection task, in ms
  uint64 fingerprint_timeout = 5;
  // timeout for establishing an SSH connection, if ssh_port is set, in ms
  uint64 ssh_connect_timeout = 6;
  // timeout for the full SSH os detection task, in ms
  uint64 ssh_timeout = 7;
  // If fingerprint_port is not set, timeout for each port how long to wait for ACKs
  uint64 port_ack_timeout = 8;
  // If fingerprint_port is not set, maximum parallel TCP SYN requests
  uint32 port_parallel_syns = 9;
  // Maximum of concurrent host scans that should be spawned
  //
  // 0 means, that there should be no limit.
  uint32 concurrent_limit = 10;
}

// OS detection response
message OsDetectionResponse {
  // the hosts that we detected the OS on
  attacks.shared.Address host = 1;
  // The operating system type that was deduced here
  shared.OperatingSystem os = 2;
  // Additional human readable hints
  repeated string hints = 3;
  // For operating system types other than unknown, this may contain detected version(s) or names -
  // can be multiple in case different probes report different results.
  repeated string versions = 4;
>>>>>>> 152a6c6a
}

// Implemented by leech; allows kraken to request attack from a leech
service ReqAttackService {
  rpc BruteforceSubdomains(BruteforceSubdomainRequest) returns (stream BruteforceSubdomainResponse);
  rpc QueryCertificateTransparency(CertificateTransparencyRequest) returns (CertificateTransparencyResponse);
  rpc ServiceDetection(ServiceDetectionRequest) returns (stream ServiceDetectionResponse);
  rpc UdpServiceDetection(UdpServiceDetectionRequest) returns (stream UdpServiceDetectionResponse);
  rpc HostsAliveCheck(HostsAliveRequest) returns (stream HostsAliveResponse);
  rpc DnsResolution(DnsResolutionRequest) returns (stream DnsResolutionResponse);
  rpc DnsTxtScan(DnsTxtScanRequest) returns (stream DnsTxtScanResponse);
<<<<<<< HEAD
  rpc TestSSL(TestSSLRequest) returns (TestSSLResponse);
=======
  rpc OsDetection(OsDetectionRequest) returns (stream OsDetectionResponse);
>>>>>>> 152a6c6a
}

/*
------------------------ PushAttack -------------------------------
 */

// Request to push an attack which has been started manually through the leech's cli
message PushAttackRequest {
  // The uuid of a workspace
  string workspace_uuid = 1;

  // The user's api key
  string api_key = 2;

  // The attack's type as well as its response
  oneof response {
    // Response streamed by an bruteforce subdomain attack
    RepeatedBruteforceSubdomainResponse bruteforce_subdomain = 3;
    // Response to a certificate transparency request
    CertificateTransparencyResponse certificate_transparency = 5;
    // Response to a service detection request
    RepeatedServiceDetectionResponse service_detection = 6;
    // Response for checking which hosts are alive
    RepeatedHostsAliveResponse hosts_alive = 7;
    // Response streamed by a dns resolution attack
    RepeatedDnsResolutionResponse dns_resolution = 8;
    // Response streamed by a dns resolution attack
    RepeatedUdpServiceDetectionResponse udp_service_detection = 9;
    // Response streamed by a dns txt scan attack
    RepeatedDnsTxtScanResponse dns_txt_scan = 10;
<<<<<<< HEAD
    // Response for running testssl.sh
    TestSSLResponse testssl = 11;
=======
    // Response to a operating system detection request
    RepeatedOsDetectionResponse os_detection = 11;
>>>>>>> 152a6c6a
  }
}

// Thin wrapper to have a `repeated BruteforceSubdomainResponse` in a `oneof`
message RepeatedBruteforceSubdomainResponse {
  // repeated BruteforceSubdomainResponse
  repeated BruteforceSubdomainResponse responses = 1;
}
// Thin wrapper to have a `repeated ServiceDetectionResponse` in a `oneof`
message RepeatedServiceDetectionResponse {
  // repeated ServiceDetectionResponse
  repeated ServiceDetectionResponse responses = 1;
}
// Thin wrapper to have a `repeated HostsAliveResponse` in a `oneof`
message RepeatedHostsAliveResponse {
  // repeated HostsAliveResponse
  repeated HostsAliveResponse responses = 1;
}
// Thin wrapper to have a `repeated DnsResolutionResponse` in a `oneof`
message RepeatedDnsResolutionResponse {
  // repeated DnsResolutionResponse
  repeated DnsResolutionResponse responses = 1;
}
// Thin wrapper to have a `repeated UdpServiceDetectionResponse` in a `oneof`
message RepeatedUdpServiceDetectionResponse {
  // repeated UdpServiceDetectionResponse
  repeated UdpServiceDetectionResponse responses = 1;
}
// Thin wrapper to have a `repeated DnsTxtScanResponse` in a `oneof`
message RepeatedDnsTxtScanResponse {
  // repeated DnsTxtScanResponse
  repeated DnsTxtScanResponse responses = 1;
}
// Thin wrapper to have a `repeated OsDetectionResponse` in a `oneof`
message RepeatedOsDetectionResponse {
  // repeated OsDetectionResponse
  repeated OsDetectionResponse responses = 1;
}

// Response to a manually pushed attack
message PushAttackResponse {
  // The attack uuid assigned by kraken
  string uuid = 1;
}

// Implemented by kraken; allows leeches to push manual attacks via cli
service PushAttackService {
  rpc PushAttack(PushAttackRequest) returns (PushAttackResponse);
}


/*
------------------------ Backlog -------------------------------
 */

// Request for a chunk of responses to be processed
message BacklogRequest {
  // Responses left from some previous attacks
  repeated AnyAttackResponse responses = 1;
}

// Response to a backlog request
//
// Might contain additional information in the future:
// What did go wrong (custom error type)? Which responses could be processed?
message BacklogResponse {}

// union of all messages which might be returned as response to any attack request
message AnyAttackResponse {
  // the attack that produced the response
  string attack_uuid = 1;

  // union of all messages which might be returned as response to any attack request
  oneof response {
    // Response streamed by an bruteforce subdomain attack
    BruteforceSubdomainResponse bruteforce_subdomain = 2;
    // Response to a certificate transparency request
    CertificateTransparencyResponse certificate_transparency = 4;
    // Response to a service detection request
    ServiceDetectionResponse service_detection = 5;
    // Response for checking which hosts are alive
    HostsAliveResponse hosts_alive = 6;
    // Response streamed by a dns resolution attack
    DnsResolutionResponse dns_resolution = 7;
    // Response streamed by a dns resolution attack
    UdpServiceDetectionResponse udp_service_detection = 8;
    // Response streamed by a dns txt scan attack
    DnsTxtScanResponse dns_txt_scan = 9;
<<<<<<< HEAD
    // Response for running testssl.sh
    TestSSLResponse testssl = 10;
=======
    // Response to a operating system detection request
    OsDetectionResponse os_detection = 10;
>>>>>>> 152a6c6a
  }
}

// Implemented by kraken; allows leeches to upload results that failed to upload previously
service BacklogService {
  rpc SubmitBacklog(BacklogRequest) returns (BacklogResponse);
}<|MERGE_RESOLUTION|>--- conflicted
+++ resolved
@@ -233,7 +233,47 @@
 }
 
 /*
-<<<<<<< HEAD
+ * OS detection
+ */
+message OsDetectionRequest {
+  // A unique id that identifier the attack
+  string attack_uuid = 1;
+  // The ip addresses / networks to scan
+  repeated attacks.shared.NetOrAddress targets = 2;
+  // set to skip open port detection and use this port for TCP fingerprinting
+  optional uint32 fingerprint_port = 3;
+  // set to perform OS detection through SSH header
+  optional uint32 ssh_port = 4;
+  // timeout for TCP fingerprint detection task, in ms
+  uint64 fingerprint_timeout = 5;
+  // timeout for establishing an SSH connection, if ssh_port is set, in ms
+  uint64 ssh_connect_timeout = 6;
+  // timeout for the full SSH os detection task, in ms
+  uint64 ssh_timeout = 7;
+  // If fingerprint_port is not set, timeout for each port how long to wait for ACKs
+  uint64 port_ack_timeout = 8;
+  // If fingerprint_port is not set, maximum parallel TCP SYN requests
+  uint32 port_parallel_syns = 9;
+  // Maximum of concurrent host scans that should be spawned
+  //
+  // 0 means, that there should be no limit.
+  uint32 concurrent_limit = 10;
+}
+
+// OS detection response
+message OsDetectionResponse {
+  // the hosts that we detected the OS on
+  attacks.shared.Address host = 1;
+  // The operating system type that was deduced here
+  shared.OperatingSystem os = 2;
+  // Additional human readable hints
+  repeated string hints = 3;
+  // For operating system types other than unknown, this may contain detected version(s) or names -
+  // can be multiple in case different probes report different results.
+  repeated string versions = 4;
+}
+
+/*
  * testssl.sh
  */
 
@@ -452,46 +492,6 @@
   High     = 7;
   // The test's result pose a critical priority issue
   Critical = 8;
-=======
- * OS detection
- */
-message OsDetectionRequest {
-  // A unique id that identifier the attack
-  string attack_uuid = 1;
-  // The ip addresses / networks to scan
-  repeated attacks.shared.NetOrAddress targets = 2;
-  // set to skip open port detection and use this port for TCP fingerprinting
-  optional uint32 fingerprint_port = 3;
-  // set to perform OS detection through SSH header
-  optional uint32 ssh_port = 4;
-  // timeout for TCP fingerprint detection task, in ms
-  uint64 fingerprint_timeout = 5;
-  // timeout for establishing an SSH connection, if ssh_port is set, in ms
-  uint64 ssh_connect_timeout = 6;
-  // timeout for the full SSH os detection task, in ms
-  uint64 ssh_timeout = 7;
-  // If fingerprint_port is not set, timeout for each port how long to wait for ACKs
-  uint64 port_ack_timeout = 8;
-  // If fingerprint_port is not set, maximum parallel TCP SYN requests
-  uint32 port_parallel_syns = 9;
-  // Maximum of concurrent host scans that should be spawned
-  //
-  // 0 means, that there should be no limit.
-  uint32 concurrent_limit = 10;
-}
-
-// OS detection response
-message OsDetectionResponse {
-  // the hosts that we detected the OS on
-  attacks.shared.Address host = 1;
-  // The operating system type that was deduced here
-  shared.OperatingSystem os = 2;
-  // Additional human readable hints
-  repeated string hints = 3;
-  // For operating system types other than unknown, this may contain detected version(s) or names -
-  // can be multiple in case different probes report different results.
-  repeated string versions = 4;
->>>>>>> 152a6c6a
 }
 
 // Implemented by leech; allows kraken to request attack from a leech
@@ -503,11 +503,8 @@
   rpc HostsAliveCheck(HostsAliveRequest) returns (stream HostsAliveResponse);
   rpc DnsResolution(DnsResolutionRequest) returns (stream DnsResolutionResponse);
   rpc DnsTxtScan(DnsTxtScanRequest) returns (stream DnsTxtScanResponse);
-<<<<<<< HEAD
+  rpc OsDetection(OsDetectionRequest) returns (stream OsDetectionResponse);
   rpc TestSSL(TestSSLRequest) returns (TestSSLResponse);
-=======
-  rpc OsDetection(OsDetectionRequest) returns (stream OsDetectionResponse);
->>>>>>> 152a6c6a
 }
 
 /*
@@ -538,13 +535,10 @@
     RepeatedUdpServiceDetectionResponse udp_service_detection = 9;
     // Response streamed by a dns txt scan attack
     RepeatedDnsTxtScanResponse dns_txt_scan = 10;
-<<<<<<< HEAD
-    // Response for running testssl.sh
-    TestSSLResponse testssl = 11;
-=======
     // Response to a operating system detection request
     RepeatedOsDetectionResponse os_detection = 11;
->>>>>>> 152a6c6a
+    // Response for running testssl.sh
+    TestSSLResponse testssl = 12;
   }
 }
 
@@ -633,13 +627,10 @@
     UdpServiceDetectionResponse udp_service_detection = 8;
     // Response streamed by a dns txt scan attack
     DnsTxtScanResponse dns_txt_scan = 9;
-<<<<<<< HEAD
-    // Response for running testssl.sh
-    TestSSLResponse testssl = 10;
-=======
     // Response to a operating system detection request
     OsDetectionResponse os_detection = 10;
->>>>>>> 152a6c6a
+    // Response for running testssl.sh
+    TestSSLResponse testssl = 11;
   }
 }
 
