//! # Leeches
//! Leeches are the workers of kraken.
//!
//! They provide a gRPC server to receive requests from kraken and respond with results.
//! If this connection is lost somehow, they will store the results in a local database
//! and will try to connect to the kraken gRPC server to send the missing data.
//!
//! You can also use the leech as a cli utility without a kraken attached for manual
//! execution and testing. See the subcommand `run` for further information.
#![warn(missing_docs)]
#![cfg_attr(
    feature = "rorm-main",
    allow(dead_code, unused_variables, unused_imports)
)]

use std::env;
use std::error::Error;
use std::io::Write;
use std::net::{IpAddr, SocketAddr};
use std::num::NonZeroU32;
use std::path::PathBuf;
use std::str::FromStr;
use std::time::Duration;

use chrono::{Datelike, Timelike};
use clap::{ArgAction, Parser, Subcommand, ValueEnum};
use dehashed_rs::SearchType;
use ipnetwork::IpNetwork;
use itertools::Itertools;
use kraken_proto::push_attack_service_client::PushAttackServiceClient;
use kraken_proto::shared::CertEntry;
use kraken_proto::{push_attack_request, CertificateTransparencyResponse, PushAttackRequest};
use log::{error, info, warn};
use prost_types::Timestamp;
use rorm::{cli, Database, DatabaseConfiguration, DatabaseDriver};
use tokio::sync::mpsc;
use tokio::task;
use trust_dns_resolver::Name;
use uuid::Uuid;

use crate::backlog::start_backlog;
use crate::config::{get_config, Config};
use crate::modules::bruteforce_subdomains::{
    bruteforce_subdomains, BruteforceSubdomainResult, BruteforceSubdomainsSettings,
};
use crate::modules::certificate_transparency::{query_ct_api, CertificateTransparencySettings};
use crate::modules::host_alive::icmp_scan::{start_icmp_scan, IcmpScanSettings};
use crate::modules::port_scanner::tcp_con::{start_tcp_con_port_scan, TcpPortScannerSettings};
use crate::modules::service_detection::DetectServiceSettings;
use crate::modules::testssl::TestSSLSettings;
use crate::modules::{dehashed, service_detection, testssl, whois};
use crate::rpc::start_rpc_server;
use crate::utils::{input, kraken_endpoint};

pub mod backlog;
pub mod config;
pub mod logging;
pub mod models;
pub mod modules;
pub mod rpc;
pub mod utils;

/// The technique to use for the port scan
#[derive(Debug, ValueEnum, Copy, Clone)]
pub enum PortScanTechnique {
    /// A tcp connect scan
    TcpCon,
    /// A icmp scan
    Icmp,
}

/// The execution commands
#[derive(Subcommand)]
pub enum RunCommand {
    /// Bruteforce subdomains via DNS
    BruteforceSubdomains {
        /// Valid domain name
        target: Name,
        /// Path to a wordlist that can be used for subdomain enumeration.
        ///
        /// The entries in the wordlist are assumed to be line seperated.
        #[clap(short = 'w', long = "wordlist")]
        wordlist_path: PathBuf,
        /// The concurrent task limit
        #[clap(long)]
        #[clap(default_value_t = NonZeroU32::new(100).unwrap())]
        concurrent_limit: NonZeroU32,
    },
    /// Retrieve domains through certificate transparency
    CertificateTransparency {
        /// Valid domain name
        target: String,
        /// Whether expired certificates should be included
        #[clap(long)]
        #[clap(default_value_t = false)]
        include_expired: bool,
        /// The number of times the connection should be retried if it failed.
        #[clap(long)]
        #[clap(default_value_t = 6)]
        max_retries: u32,
        /// The interval that should be wait between retries on a port.
        ///
        /// The interval is specified in milliseconds.
        #[clap(long)]
        #[clap(default_value_t = 100)]
        retry_interval: u16,
    },
    /// A simple port scanning utility
    PortScanner {
        /// Valid IPv4 or IPv6 addresses or networks in CIDR notation
        #[clap(required(true))]
        targets: Vec<String>,
        /// A single port, multiple, comma seperated ports or (inclusive) port ranges
        ///
        /// If no values are supplied, 1-65535 is used as default
        #[clap(short = 'p')]
        ports: Vec<String>,
        /// The technique to use for port scans
        #[clap(short = 't', long)]
        #[clap(default_value = "tcp-con")]
        technique: PortScanTechnique,
        /// The time to wait until a connection is considered failed.
        ///
        /// The timeout is specified in milliseconds.
        #[clap(long)]
        #[clap(default_value_t = 1000)]
        timeout: u16,
        /// The concurrent task limit
        #[clap(long)]
        #[clap(default_value_t = NonZeroU32::new(1000).unwrap())]
        concurrent_limit: NonZeroU32,
        /// The number of times the connection should be retried if it failed.
        #[clap(long)]
        #[clap(default_value_t = 6)]
        max_retries: u32,
        /// The interval that should be wait between retries on a port.
        ///
        /// The interval is specified in milliseconds.
        #[clap(long)]
        #[clap(default_value_t = 100)]
        retry_interval: u16,
        /// Skips the initial icmp check.
        ///
        /// All hosts are assumed to be reachable.
        #[clap(long)]
        #[clap(default_value_t = false)]
        skip_icmp_check: bool,
    },
    /// Query the dehashed API
    Dehashed {
        /// The query for the api
        query: String,
    },
    /// Query whois entries
    Whois {
        /// The ip to query information for
        query: IpAddr,
    },
    /// Detect the service running behind a port
    ServiceDetection {
        /// The ip address to connect to
        addr: IpAddr,

        /// The port to connect to
        port: u16,

        /// The interval that should be waited for a response after connecting and sending an optional payload.
        ///
        /// The interval is specified in milliseconds.
        #[clap(long)]
        #[clap(default_value_t = 1000)]
        timeout: u64,

        /// Flag for debugging
        ///
        /// Normally the service detection would stop after the first successful match.
        /// When this flag is enabled it will always run all checks producing their logs before returning the first match.
        #[clap(long)]
        dont_stop_on_match: bool,
    },
<<<<<<< HEAD
    /// Run `testssl.sh`
    TestSSL {
        /// Domain to scan
        uri: String,

        /// The ip address to scan
        ip: IpAddr,

        /// The port to scan
        #[clap(default_value_t = 443)]
        port: u16,
=======
    /// Detect the services running behind on a given address in the given port range
    ServiceDetectionUdp {
        /// The ip address to connect to
        addr: IpAddr,

        /// A single port, multiple, comma seperated ports or (inclusive) port ranges
        ///
        /// If no values are supplied, 1-65535 is used as default
        #[clap(short = 'p')]
        ports: Vec<String>,

        /// The interval that should be waited for a response after connecting and sending an optional payload.
        ///
        /// The interval is specified in milliseconds.
        #[clap(long)]
        #[clap(default_value_t = 10000)]
        timeout: u64,

        /// The number of times how often to retry sending a UDP packet
        #[clap(long)]
        #[clap(default_value_t = 3)]
        port_retries: u32,

        /// The time between sending UDP packets if a response isn't being heard
        /// back from in time.
        #[clap(long)]
        #[clap(default_value_t = 1000)]
        retry_interval: u64,

        /// The concurrent task limit
        #[clap(long)]
        #[clap(default_value_t = NonZeroU32::new(1000).unwrap())]
        concurrent_limit: NonZeroU32,
>>>>>>> 077d20b1
    },
}

/// All available subcommands
#[derive(Subcommand)]
pub enum Command {
    /// Start the leech as a server
    Server,
    /// Execute a command via CLI
    Execute {
        /// Specifies the verbosity of the output
        #[clap(short = 'v', global = true, action = ArgAction::Count)]
        verbosity: u8,

        /// Push the results to a workspace in kraken
        #[clap(long)]
        push: Option<Uuid>,

        /// Api key to authenticate when pushing
        #[clap(long)]
        api_key: Option<String>,

        /// the subcommand to execute
        #[clap(subcommand)]
        command: RunCommand,
    },
    /// Apply migrations to the database
    Migrate {
        /// The directory where the migration files are located
        migration_dir: String,
    },
}

/// The main CLI parser
#[derive(Parser)]
pub struct Cli {
    /// Specify an alternative path to the config file
    #[clap(long = "config-path")]
    #[clap(default_value_t = String::from("/etc/leech/config.toml"))]
    config_path: String,

    /// Subcommands
    #[clap(subcommand)]
    commands: Command,
}

#[rorm::rorm_main]
#[tokio::main]
async fn main() -> Result<(), Box<dyn Error>> {
    let cli = Cli::parse();

    match cli.commands {
        Command::Migrate { migration_dir } => migrate(&cli.config_path, migration_dir).await?,
        Command::Server => {
            let config = get_config(&cli.config_path)?;
            logging::setup_logging(&config.logging)?;

            let db = get_db(&config).await?;
            let backlog = start_backlog(db, &config.kraken).await?;

            start_rpc_server(&config, backlog).await?;
        }
        Command::Execute {
            command,
            verbosity,
            push,
            api_key,
        } => {
            if env::var("RUST_LOG").is_err() {
                match verbosity {
                    0 => env::set_var("RUST_LOG", "leech=info"),
                    1 => env::set_var("RUST_LOG", "leech=debug"),
                    _ => env::set_var("RUST_LOG", "leech=trace"),
                }
            }
            env_logger::init();

            if let Some(workspace) = push {
                let config = get_config(&cli.config_path)?;

                let api_key = if let Some(api_key) = api_key {
                    api_key
                } else {
                    print!("Please enter your api key: ");
                    std::io::stdout().flush().unwrap();
                    input()
                        .await?
                        .ok_or_else(|| "Can't push to kraken without api key".to_string())?
                };

                match command {
                    RunCommand::CertificateTransparency {
                        target,
                        include_expired,
                        max_retries,
                        retry_interval,
                    } => {
                        let ct = CertificateTransparencySettings {
                            target,
                            include_expired,
                            max_retries,
                            retry_interval: Duration::from_millis(retry_interval as u64),
                        };

                        let entries = query_ct_api(ct).await?;

                        for x in entries
                            .iter()
                            .flat_map(|e| {
                                let mut name_value = e.name_value.clone();

                                name_value.push(e.common_name.clone());
                                name_value
                            })
                            .sorted()
                            .dedup()
                        {
                            info!("{x}");
                        }

                        info!("Sending results to kraken");

                        let endpoint = kraken_endpoint(&config.kraken)?;
                        let chan = endpoint.connect().await.unwrap();

                        let mut client = PushAttackServiceClient::new(chan);
                        client
                            .push_attack(PushAttackRequest {
                                workspace_uuid: workspace.to_string(),
                                api_key,
                                response: Some(
                                    push_attack_request::Response::CertificateTransparency(
                                        CertificateTransparencyResponse {
                                            entries: entries
                                                .into_iter()
                                                .map(|x| CertEntry {
                                                    value_names: x.name_value,
                                                    common_name: x.common_name,
                                                    serial_number: x.serial_number,
                                                    not_after: x.not_after.map(|ts| {
                                                        Timestamp::date_time_nanos(
                                                            ts.year() as i64,
                                                            ts.month() as u8,
                                                            ts.day() as u8,
                                                            ts.hour() as u8,
                                                            ts.minute() as u8,
                                                            ts.second() as u8,
                                                            ts.nanosecond(),
                                                        )
                                                        .unwrap()
                                                    }),
                                                    not_before: x.not_before.map(|ts| {
                                                        Timestamp::date_time_nanos(
                                                            ts.year() as i64,
                                                            ts.month() as u8,
                                                            ts.day() as u8,
                                                            ts.hour() as u8,
                                                            ts.minute() as u8,
                                                            ts.second() as u8,
                                                            ts.nanosecond(),
                                                        )
                                                        .unwrap()
                                                    }),
                                                    issuer_name: x.issuer_name,
                                                })
                                                .collect(),
                                        },
                                    ),
                                ),
                            })
                            .await
                            .unwrap();

                        info!("Finished sending results to kraken")
                    }
                    _ => todo!("Not supported right now for pushing to kraken"),
                }
            } else {
                match command {
                    RunCommand::BruteforceSubdomains {
                        target,
                        wordlist_path,
                        concurrent_limit,
                    } => {
                        let (tx, mut rx) = mpsc::channel(128);

                        let join_handle = task::spawn(bruteforce_subdomains(
                            BruteforceSubdomainsSettings {
                                domain: target.to_string(),
                                wordlist_path,
                                concurrent_limit: u32::from(concurrent_limit),
                            },
                            tx,
                        ));

                        while let Some(res) = rx.recv().await {
                            match res {
                                BruteforceSubdomainResult::A { source, target } => {
                                    info!("Found a record for {source}: {target}");
                                }
                                BruteforceSubdomainResult::Aaaa { source, target } => {
                                    info!("Found aaaa record for {source}: {target}");
                                }
                                BruteforceSubdomainResult::Cname { source, target } => {
                                    info!("Found cname record for {source}: {target}");
                                }
                            };
                        }

                        join_handle.await??;
                    }
                    RunCommand::CertificateTransparency {
                        target,
                        include_expired,
                        max_retries,
                        retry_interval,
                    } => {
                        let ct = CertificateTransparencySettings {
                            target,
                            include_expired,
                            max_retries,
                            retry_interval: Duration::from_millis(retry_interval as u64),
                        };

                        let entries = query_ct_api(ct).await?;
                        for x in entries
                            .into_iter()
                            .flat_map(|mut e| {
                                e.name_value.push(e.common_name);
                                e.name_value
                            })
                            .sorted()
                            .dedup()
                        {
                            info!("{x}");
                        }
                    }
                    RunCommand::PortScanner {
                        targets,
                        technique,
                        ports,
                        timeout,
                        concurrent_limit,
                        max_retries,
                        retry_interval,
                        skip_icmp_check,
                    } => {
                        let addresses = targets
                            .iter()
                            .map(|s| IpNetwork::from_str(s))
                            .collect::<Result<_, _>>()?;

                        let mut port_range = vec![];
                        if ports.is_empty() {
                            port_range.push(1..=u16::MAX);
                        } else {
                            utils::parse_ports(&ports, &mut port_range)?;
                        }

                        match technique {
                            PortScanTechnique::TcpCon => {
                                let settings = TcpPortScannerSettings {
                                    addresses,
                                    ports: port_range,
                                    timeout: Duration::from_millis(timeout as u64),
                                    skip_icmp_check,
                                    max_retries,
                                    retry_interval: Duration::from_millis(retry_interval as u64),
                                    concurrent_limit: u32::from(concurrent_limit),
                                };

                                let (tx, mut rx) = mpsc::channel(1);

                                task::spawn(async move {
                                    while let Some(addr) = rx.recv().await {
                                        info!("Open port found: {addr}");
                                    }
                                });

                                if let Err(err) = start_tcp_con_port_scan(settings, tx).await {
                                    error!("{err}");
                                }
                            }
                            PortScanTechnique::Icmp => {
                                let settings = IcmpScanSettings {
                                    addresses,
                                    timeout: Duration::from_millis(timeout as u64),
                                    concurrent_limit: u32::from(concurrent_limit),
                                };
                                let (tx, mut rx) = mpsc::channel(1);

                                task::spawn(async move {
                                    while let Some(addr) = rx.recv().await {
                                        info!("Host up: {addr}");
                                    }
                                });

                                if let Err(err) = start_icmp_scan(settings, tx).await {
                                    error!("{err}");
                                }
                            }
                        }
                    }
                    RunCommand::Dehashed { query } => {
                        let email = match env::var("DEHASHED_EMAIL") {
                            Ok(x) => x,
                            Err(_) => {
                                error!("Missing environment variable DEHASHED_EMAIL");
                                return Err("Missing environment variable DEHASHED_EMAIL".into());
                            }
                        };
                        let api_key = match env::var("DEHASHED_API_KEY") {
                            Ok(x) => x,
                            Err(_) => {
                                error!("Missing environment variable DEHASHED_API_KEY");
                                return Err("Missing environment variable DEHASHED_API_KEY".into());
                            }
                        };

                        match dehashed::query(
                            email,
                            api_key,
                            dehashed_rs::Query::Domain(SearchType::Simple(query)),
                        )
                        .await
                        {
                            Ok(x) => {
                                for entry in x.entries {
                                    info!("{entry:?}");
                                }
                            }
                            Err(err) => error!("{err}"),
                        }
                    }
                    RunCommand::Whois { query } => match whois::query_whois(query).await {
                        Ok(x) => info!("Found result\n{x:#?}"),

                        Err(err) => error!("{err}"),
                    },
                    RunCommand::ServiceDetection {
                        addr,
                        port,
                        timeout: wait_for_response,
                        dont_stop_on_match: debug,
                    } => {
                        let result = service_detection::detect_service(DetectServiceSettings {
                            socket: SocketAddr::new(addr, port),
                            timeout: Duration::from_millis(wait_for_response),
                            always_run_everything: debug,
                        })
                        .await;
                        println!("{result:?}");
                    }
<<<<<<< HEAD
                    RunCommand::TestSSL { uri, ip, port } => {
                        let json = testssl::run_testssl(TestSSLSettings {
                            uri,
                            ip,
                            port,
                            ..Default::default()
                        })
                        .await?;
                        for result in &json.scan_result {
                            if let testssl::Service::Result(service) = result {
                                for (_section, findings) in service.iter() {
                                    for finding in findings {
                                        let finding_id = testssl::finding_id::FindingId::from(
                                            finding.id.as_str(),
                                        );
                                        if let testssl::finding_id::FindingId::Unknown(id) =
                                            finding_id
                                        {
                                            warn!("Unknown finding_id: {id}");
                                        }
                                    }
                                }
                            }
                        }
                        println!("{}", serde_json::to_string_pretty(&json)?);
=======
                    RunCommand::ServiceDetectionUdp {
                        addr,
                        ports,
                        timeout,
                        port_retries,
                        retry_interval,
                        concurrent_limit,
                    } => {
                        let mut port_range = vec![];
                        if ports.is_empty() {
                            port_range.push(1..=u16::MAX);
                        } else {
                            utils::parse_ports(&ports, &mut port_range)?;
                        }

                        let (tx, mut rx) =
                            mpsc::channel::<service_detection::udp::UdpServiceDetectionResult>(1);

                        task::spawn(async move {
                            while let Some(result) = rx.recv().await {
                                info!("detected service on {}: {:?}", result.port, result.service);
                            }
                        });

                        if let Err(err) = service_detection::udp::start_udp_service_detection(
                            &service_detection::udp::UdpServiceDetectionSettings {
                                ip: addr,
                                ports: port_range,
                                max_retries: port_retries,
                                retry_interval: Duration::from_millis(retry_interval),
                                timeout: Duration::from_millis(timeout),
                                concurrent_limit: u32::from(concurrent_limit),
                            },
                            tx,
                        )
                        .await
                        {
                            error!("{err}");
                        }
>>>>>>> 077d20b1
                    }
                }
            }
        }
    }

    Ok(())
}

async fn migrate(config_path: &str, migration_dir: String) -> Result<(), Box<dyn Error>> {
    let config = get_config(config_path)?;
    cli::migrate::run_migrate_custom(
        cli::config::DatabaseConfig {
            last_migration_table_name: None,
            driver: cli::config::DatabaseDriver::Postgres {
                host: config.database.host,
                port: config.database.port,
                name: config.database.name,
                user: config.database.user,
                password: config.database.password,
            },
        },
        migration_dir,
        false,
        None,
    )
    .await?;
    Ok(())
}

async fn get_db(config: &Config) -> Result<Database, String> {
    // TODO: make driver configurable...?
    let db_config = DatabaseConfiguration {
        driver: DatabaseDriver::Postgres {
            host: config.database.host.clone(),
            port: config.database.port,
            user: config.database.user.clone(),
            password: config.database.password.clone(),
            name: config.database.name.clone(),
        },
        min_connections: 2,
        max_connections: 20,
        disable_logging: Some(true),
        statement_log_level: None,
        slow_statement_log_level: None,
    };

    Database::connect(db_config)
        .await
        .map_err(|e| format!("Error connecting to the database: {e}"))
}<|MERGE_RESOLUTION|>--- conflicted
+++ resolved
@@ -178,7 +178,41 @@
         #[clap(long)]
         dont_stop_on_match: bool,
     },
-<<<<<<< HEAD
+    /// Detect the services running behind on a given address in the given port range
+    ServiceDetectionUdp {
+        /// The ip address to connect to
+        addr: IpAddr,
+
+        /// A single port, multiple, comma seperated ports or (inclusive) port ranges
+        ///
+        /// If no values are supplied, 1-65535 is used as default
+        #[clap(short = 'p')]
+        ports: Vec<String>,
+
+        /// The interval that should be waited for a response after connecting and sending an optional payload.
+        ///
+        /// The interval is specified in milliseconds.
+        #[clap(long)]
+        #[clap(default_value_t = 10000)]
+        timeout: u64,
+
+        /// The number of times how often to retry sending a UDP packet
+        #[clap(long)]
+        #[clap(default_value_t = 3)]
+        port_retries: u32,
+
+        /// The time between sending UDP packets if a response isn't being heard
+        /// back from in time.
+        #[clap(long)]
+        #[clap(default_value_t = 1000)]
+        retry_interval: u64,
+
+        /// The concurrent task limit
+        #[clap(long)]
+        #[clap(default_value_t = NonZeroU32::new(1000).unwrap())]
+        concurrent_limit: NonZeroU32,
+    },
+
     /// Run `testssl.sh`
     TestSSL {
         /// Domain to scan
@@ -190,41 +224,6 @@
         /// The port to scan
         #[clap(default_value_t = 443)]
         port: u16,
-=======
-    /// Detect the services running behind on a given address in the given port range
-    ServiceDetectionUdp {
-        /// The ip address to connect to
-        addr: IpAddr,
-
-        /// A single port, multiple, comma seperated ports or (inclusive) port ranges
-        ///
-        /// If no values are supplied, 1-65535 is used as default
-        #[clap(short = 'p')]
-        ports: Vec<String>,
-
-        /// The interval that should be waited for a response after connecting and sending an optional payload.
-        ///
-        /// The interval is specified in milliseconds.
-        #[clap(long)]
-        #[clap(default_value_t = 10000)]
-        timeout: u64,
-
-        /// The number of times how often to retry sending a UDP packet
-        #[clap(long)]
-        #[clap(default_value_t = 3)]
-        port_retries: u32,
-
-        /// The time between sending UDP packets if a response isn't being heard
-        /// back from in time.
-        #[clap(long)]
-        #[clap(default_value_t = 1000)]
-        retry_interval: u64,
-
-        /// The concurrent task limit
-        #[clap(long)]
-        #[clap(default_value_t = NonZeroU32::new(1000).unwrap())]
-        concurrent_limit: NonZeroU32,
->>>>>>> 077d20b1
     },
 }
 
@@ -578,7 +577,46 @@
                         .await;
                         println!("{result:?}");
                     }
-<<<<<<< HEAD
+                    RunCommand::ServiceDetectionUdp {
+                        addr,
+                        ports,
+                        timeout,
+                        port_retries,
+                        retry_interval,
+                        concurrent_limit,
+                    } => {
+                        let mut port_range = vec![];
+                        if ports.is_empty() {
+                            port_range.push(1..=u16::MAX);
+                        } else {
+                            utils::parse_ports(&ports, &mut port_range)?;
+                        }
+
+                        let (tx, mut rx) =
+                            mpsc::channel::<service_detection::udp::UdpServiceDetectionResult>(1);
+
+                        task::spawn(async move {
+                            while let Some(result) = rx.recv().await {
+                                info!("detected service on {}: {:?}", result.port, result.service);
+                            }
+                        });
+
+                        if let Err(err) = service_detection::udp::start_udp_service_detection(
+                            &service_detection::udp::UdpServiceDetectionSettings {
+                                ip: addr,
+                                ports: port_range,
+                                max_retries: port_retries,
+                                retry_interval: Duration::from_millis(retry_interval),
+                                timeout: Duration::from_millis(timeout),
+                                concurrent_limit: u32::from(concurrent_limit),
+                            },
+                            tx,
+                        )
+                        .await
+                        {
+                            error!("{err}");
+                        }
+                    }
                     RunCommand::TestSSL { uri, ip, port } => {
                         let json = testssl::run_testssl(TestSSLSettings {
                             uri,
@@ -604,47 +642,6 @@
                             }
                         }
                         println!("{}", serde_json::to_string_pretty(&json)?);
-=======
-                    RunCommand::ServiceDetectionUdp {
-                        addr,
-                        ports,
-                        timeout,
-                        port_retries,
-                        retry_interval,
-                        concurrent_limit,
-                    } => {
-                        let mut port_range = vec![];
-                        if ports.is_empty() {
-                            port_range.push(1..=u16::MAX);
-                        } else {
-                            utils::parse_ports(&ports, &mut port_range)?;
-                        }
-
-                        let (tx, mut rx) =
-                            mpsc::channel::<service_detection::udp::UdpServiceDetectionResult>(1);
-
-                        task::spawn(async move {
-                            while let Some(result) = rx.recv().await {
-                                info!("detected service on {}: {:?}", result.port, result.service);
-                            }
-                        });
-
-                        if let Err(err) = service_detection::udp::start_udp_service_detection(
-                            &service_detection::udp::UdpServiceDetectionSettings {
-                                ip: addr,
-                                ports: port_range,
-                                max_retries: port_retries,
-                                retry_interval: Duration::from_millis(retry_interval),
-                                timeout: Duration::from_millis(timeout),
-                                concurrent_limit: u32::from(concurrent_limit),
-                            },
-                            tx,
-                        )
-                        .await
-                        {
-                            error!("{err}");
-                        }
->>>>>>> 077d20b1
                     }
                 }
             }
