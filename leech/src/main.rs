--- conflicted
+++ resolved
@@ -51,19 +51,6 @@
 use uuid::Uuid;
 
 use crate::backlog::start_backlog;
-<<<<<<< HEAD
-use crate::config::{get_config, Config};
-use crate::modules::bruteforce_subdomains::{
-    bruteforce_subdomains, BruteforceSubdomainResult, BruteforceSubdomainsSettings,
-};
-use crate::modules::certificate_transparency::{query_ct_api, CertificateTransparencySettings};
-use crate::modules::dns::txt::{start_dns_txt_scan, DnsTxtScanSettings};
-use crate::modules::host_alive::icmp_scan::{start_icmp_scan, IcmpScanSettings};
-use crate::modules::port_scanner::tcp_con::{start_tcp_con_port_scan, TcpPortScannerSettings};
-use crate::modules::service_detection::DetectServiceSettings;
-use crate::modules::testssl::TestSSLSettings;
-use crate::modules::{dehashed, service_detection, testssl, whois};
-=======
 use crate::config::get_config;
 use crate::config::Config;
 use crate::modules::bruteforce_subdomains::bruteforce_subdomains;
@@ -83,8 +70,9 @@
 use crate::modules::service_detection::tcp::start_tcp_service_detection;
 use crate::modules::service_detection::tcp::TcpServiceDetectionResult;
 use crate::modules::service_detection::tcp::TcpServiceDetectionSettings;
+use crate::modules::testssl;
+use crate::modules::testssl::TestSSLSettings;
 use crate::modules::whois;
->>>>>>> 152a6c6a
 use crate::rpc::start_rpc_server;
 use crate::utils::input;
 use crate::utils::kraken_endpoint;
@@ -265,20 +253,6 @@
         #[clap(default_value_t = NonZeroU32::new(1000).unwrap())]
         concurrent_limit: NonZeroU32,
     },
-<<<<<<< HEAD
-
-    /// Run `testssl.sh`
-    TestSSL {
-        /// Domain to scan
-        uri: String,
-
-        /// The ip address to scan
-        ip: IpAddr,
-
-        /// The port to scan
-        #[clap(default_value_t = 443)]
-        port: u16,
-=======
     /// Generate the TCP fingerprint for the specified IP on the specified open and specified closed port.
     TcpFingerprint {
         /// The ip to query information for.
@@ -306,7 +280,19 @@
         /// Timeout in milliseconds for each TCP port how long to wait for SYN/ACK on.
         #[clap(default_value_t = 2000)]
         port_timeout: u64,
->>>>>>> 152a6c6a
+    },
+
+    /// Run `testssl.sh`
+    TestSSL {
+        /// Domain to scan
+        uri: String,
+
+        /// The ip address to scan
+        ip: IpAddr,
+
+        /// The port to scan
+        #[clap(default_value_t = 443)]
+        port: u16,
     },
 }
 
@@ -727,7 +713,53 @@
                             error!("{err}");
                         }
                     }
-<<<<<<< HEAD
+                    RunCommand::TcpFingerprint { ip, port, timeout } => {
+                        let fp = fingerprint_tcp(
+                            SocketAddr::new(ip, port),
+                            Duration::from_millis(timeout),
+                        )
+                        .await?;
+                        println!("Fingerprint: {fp}");
+                    }
+                    RunCommand::OsDetection {
+                        ip,
+                        total_timeout,
+                        timeout,
+                        port_timeout,
+                        ssh_port,
+                    } => {
+                        let os = tokio::time::timeout(
+                            Duration::from_millis(total_timeout),
+                            os_detection(OsDetectionSettings {
+                                ip_addr: ip,
+                                fingerprint_port: None,
+                                fingerprint_timeout: Duration::from_millis(timeout),
+                                ssh_port: Some(ssh_port),
+                                ssh_connect_timeout: Duration::from_millis(timeout) / 2,
+                                ssh_timeout: Duration::from_millis(timeout),
+                                port_ack_timeout: Duration::from_millis(port_timeout),
+                                port_parallel_syns: 8,
+                            }),
+                        )
+                        .await?;
+
+                        match os {
+                            Ok(os) => {
+                                println!("OS detection result:");
+                                println!("- likely OS: {}", os);
+                                let hints = os.hints();
+                                if !hints.is_empty() {
+                                    println!("- hints:");
+                                    for hint in hints {
+                                        println!("\t- {hint}");
+                                    }
+                                }
+                            }
+                            Err(err) => {
+                                println!("Failed detecting OS: {err}")
+                            }
+                        }
+                    }
                     RunCommand::TestSSL { uri, ip, port } => {
                         let json = testssl::run_testssl(TestSSLSettings {
                             uri,
@@ -753,54 +785,6 @@
                             }
                         }
                         println!("{}", serde_json::to_string_pretty(&json)?);
-=======
-                    RunCommand::TcpFingerprint { ip, port, timeout } => {
-                        let fp = fingerprint_tcp(
-                            SocketAddr::new(ip, port),
-                            Duration::from_millis(timeout),
-                        )
-                        .await?;
-                        println!("Fingerprint: {fp}");
-                    }
-                    RunCommand::OsDetection {
-                        ip,
-                        total_timeout,
-                        timeout,
-                        port_timeout,
-                        ssh_port,
-                    } => {
-                        let os = tokio::time::timeout(
-                            Duration::from_millis(total_timeout),
-                            os_detection(OsDetectionSettings {
-                                ip_addr: ip,
-                                fingerprint_port: None,
-                                fingerprint_timeout: Duration::from_millis(timeout),
-                                ssh_port: Some(ssh_port),
-                                ssh_connect_timeout: Duration::from_millis(timeout) / 2,
-                                ssh_timeout: Duration::from_millis(timeout),
-                                port_ack_timeout: Duration::from_millis(port_timeout),
-                                port_parallel_syns: 8,
-                            }),
-                        )
-                        .await?;
-
-                        match os {
-                            Ok(os) => {
-                                println!("OS detection result:");
-                                println!("- likely OS: {}", os);
-                                let hints = os.hints();
-                                if !hints.is_empty() {
-                                    println!("- hints:");
-                                    for hint in hints {
-                                        println!("\t- {hint}");
-                                    }
-                                }
-                            }
-                            Err(err) => {
-                                println!("Failed detecting OS: {err}")
-                            }
-                        }
->>>>>>> 152a6c6a
                     }
                 }
             }
