//! In this module is the definition of the gRPC services

use std::future::Future;
use std::net::{IpAddr, SocketAddr};
use std::ops::RangeInclusive;
use std::pin::Pin;
use std::time::Duration;

use chrono::{Datelike, Timelike};
use futures::stream::BoxStream;
use futures::Stream;
use ipnetwork::IpNetwork;
use kraken_proto::req_attack_service_server::ReqAttackService;
use kraken_proto::shared::dns_record::Record;
<<<<<<< HEAD
use kraken_proto::shared::{
    Aaaa, Address, AttackTechnique, CertEntry, DnsRecord, GenericRecord, A,
};
use kraken_proto::{
    any_attack_response, shared, test_ssl_scans, test_ssl_service, BruteforceSubdomainRequest,
    BruteforceSubdomainResponse, CertificateTransparencyRequest, CertificateTransparencyResponse,
    DnsResolutionRequest, DnsResolutionResponse, HostsAliveRequest, HostsAliveResponse,
    ServiceCertainty, ServiceDetectionRequest, ServiceDetectionResponse, StartTlsProtocol,
    TcpPortScanRequest, TcpPortScanResponse, TestSslFinding, TestSslRequest, TestSslResponse,
    TestSslScanResult, TestSslService, TestSslSeverity, UdpServiceDetectionRequest,
=======
use kraken_proto::shared::dns_txt_scan::Info;
use kraken_proto::shared::{
    spf_directive, spf_part, Aaaa, Address, CertEntry, DnsRecord, DnsTxtKnownEntry, DnsTxtScan,
    GenericRecord, Net, SpfDirective, SpfExplanationModifier, SpfInfo, SpfMechanismA,
    SpfMechanismAll, SpfMechanismExists, SpfMechanismInclude, SpfMechanismIp, SpfMechanismMx,
    SpfMechanismPtr, SpfPart, SpfQualifier, SpfRedirectModifier, SpfUnknownModifier, A,
};
use kraken_proto::{
    any_attack_response, shared, BruteforceSubdomainRequest, BruteforceSubdomainResponse,
    CertificateTransparencyRequest, CertificateTransparencyResponse, DnsResolutionRequest,
    DnsResolutionResponse, DnsTxtScanRequest, DnsTxtScanResponse, HostsAliveRequest,
    HostsAliveResponse, ServiceCertainty, ServiceDetectionRequest, ServiceDetectionResponse,
    TcpPortScanRequest, TcpPortScanResponse, UdpServiceDetectionRequest,
>>>>>>> 4e37f46f
    UdpServiceDetectionResponse,
};
use log::error;
use prost_types::Timestamp;
use tokio::sync::mpsc;
use tokio_stream::wrappers::ReceiverStream;
use tonic::{Request, Response, Status};
use uuid::Uuid;

use crate::backlog::Backlog;
use crate::modules::bruteforce_subdomains::{
    bruteforce_subdomains, BruteforceSubdomainResult, BruteforceSubdomainsSettings,
};
use crate::modules::certificate_transparency::{query_ct_api, CertificateTransparencySettings};
use crate::modules::dns::spf::{SPFMechanism, SPFPart, SPFQualifier};
use crate::modules::dns::txt::{start_dns_txt_scan, DnsTxtScanSettings, TxtScanInfo};
use crate::modules::dns::{dns_resolution, DnsRecordResult, DnsResolutionSettings};
use crate::modules::host_alive::icmp_scan::{start_icmp_scan, IcmpScanSettings};
use crate::modules::port_scanner::tcp_con::{start_tcp_con_port_scan, TcpPortScannerSettings};
use crate::modules::service_detection::udp::{
    start_udp_service_detection, UdpServiceDetectionSettings,
};
use crate::modules::service_detection::{detect_service, DetectServiceSettings, Service};
use crate::modules::testssl::{self, run_testssl};

/// The Attack service
pub struct Attacks {
    pub(crate) backlog: Backlog,
}

#[tonic::async_trait]
impl ReqAttackService for Attacks {
    type BruteforceSubdomainsStream =
        Pin<Box<dyn Stream<Item = Result<BruteforceSubdomainResponse, Status>> + Send>>;

    async fn bruteforce_subdomains(
        &self,
        request: Request<BruteforceSubdomainRequest>,
    ) -> Result<Response<Self::BruteforceSubdomainsStream>, Status> {
        let req = request.into_inner();

        let attack_uuid = Uuid::parse_str(&req.attack_uuid)
            .map_err(|_| Status::invalid_argument("attack_uuid has to be an Uuid"))?;

        let settings = BruteforceSubdomainsSettings {
            domain: req.domain,
            wordlist_path: req.wordlist_path.parse().unwrap(),
            concurrent_limit: req.concurrent_limit,
        };

        self.stream_attack(
            attack_uuid,
            {
                |tx| async move {
                    bruteforce_subdomains(settings, tx)
                        .await
                        .map_err(|err| Status::unknown(err.to_string()))
                }
            },
            |value| BruteforceSubdomainResponse {
                record: Some(match value {
                    BruteforceSubdomainResult::A { source, target } => DnsRecord {
                        record: Some(Record::A(A {
                            source,
                            to: Some(shared::Ipv4::from(target)),
                        })),
                    },
                    BruteforceSubdomainResult::Aaaa { source, target } => DnsRecord {
                        record: Some(Record::Aaaa(Aaaa {
                            source,
                            to: Some(shared::Ipv6::from(target)),
                        })),
                    },
                    BruteforceSubdomainResult::Cname { source, target } => DnsRecord {
                        record: Some(Record::Cname(GenericRecord { source, to: target })),
                    },
                }),
            },
            any_attack_response::Response::BruteforceSubdomain,
        )
    }

    type RunTcpPortScanStream =
        Pin<Box<dyn Stream<Item = Result<TcpPortScanResponse, Status>> + Send>>;

    async fn run_tcp_port_scan(
        &self,
        request: Request<TcpPortScanRequest>,
    ) -> Result<Response<Self::RunTcpPortScanStream>, Status> {
        let req = request.into_inner();

        let attack_uuid = Uuid::parse_str(&req.attack_uuid)
            .map_err(|_| Status::invalid_argument("attack_uuid has to be an Uuid"))?;

        let mut ports = req
            .ports
            .into_iter()
            .map(RangeInclusive::try_from)
            .collect::<Result<Vec<_>, _>>()?;
        if ports.is_empty() {
            ports.push(1..=u16::MAX);
        }

        let settings = TcpPortScannerSettings {
            addresses: req
                .targets
                .into_iter()
                .map(IpNetwork::try_from)
                .collect::<Result<_, _>>()?,
            ports,
            timeout: Duration::from_millis(req.timeout),
            max_retries: req.max_retries,
            retry_interval: Duration::from_millis(req.retry_interval),
            concurrent_limit: req.concurrent_limit,
            skip_icmp_check: req.skip_icmp_check,
        };

        self.stream_attack(
            attack_uuid,
            {
                |tx| async move {
                    start_tcp_con_port_scan(settings, tx)
                        .await
                        .map_err(|err| Status::unknown(err.to_string()))
                }
            },
            |value| TcpPortScanResponse {
                address: Some(Address::from(value.ip())),
                port: value.port() as u32,
            },
            any_attack_response::Response::TcpPortScan,
        )
    }

    async fn query_certificate_transparency(
        &self,
        request: Request<CertificateTransparencyRequest>,
    ) -> Result<Response<CertificateTransparencyResponse>, Status> {
        let req = request.into_inner();

        let settings = CertificateTransparencySettings {
            target: req.target,
            include_expired: req.include_expired,
            max_retries: req.max_retries,
            retry_interval: Duration::from_millis(req.retry_interval),
        };

        let ct_res = CertificateTransparencyResponse {
            entries: query_ct_api(settings)
                .await
                .map_err(|err| Status::unknown(err.to_string()))?
                .into_iter()
                .map(|cert_entry| CertEntry {
                    issuer_name: cert_entry.issuer_name,
                    common_name: cert_entry.common_name,
                    value_names: cert_entry.name_value,
                    not_before: cert_entry.not_before.map(|nb| {
                        Timestamp::date_time_nanos(
                            nb.year() as i64,
                            nb.month() as u8,
                            nb.day() as u8,
                            nb.hour() as u8,
                            nb.minute() as u8,
                            nb.second() as u8,
                            nb.nanosecond(),
                        )
                        .unwrap()
                    }),
                    not_after: cert_entry.not_after.map(|na| {
                        Timestamp::date_time_nanos(
                            na.year() as i64,
                            na.month() as u8,
                            na.day() as u8,
                            na.hour() as u8,
                            na.minute() as u8,
                            na.second() as u8,
                            na.nanosecond(),
                        )
                        .unwrap()
                    }),
                    serial_number: cert_entry.serial_number,
                })
                .collect(),
        };

        Ok(Response::new(ct_res))
    }

    async fn service_detection(
        &self,
        request: Request<ServiceDetectionRequest>,
    ) -> Result<Response<ServiceDetectionResponse>, Status> {
        let request = request.into_inner();
        let settings = DetectServiceSettings {
            socket: SocketAddr::new(
                IpAddr::try_from(
                    request
                        .address
                        .clone()
                        .ok_or(Status::invalid_argument("Missing address"))?,
                )?,
                request
                    .port
                    .try_into()
                    .map_err(|_| Status::invalid_argument("Port is out of range"))?,
            ),
            timeout: Duration::from_millis(request.timeout),
            always_run_everything: false,
        };

        let service = detect_service(settings).await.map_err(|err| {
            error!("Service detection failed: {err:?}");
            Status::internal("Service detection failed. See logs")
        })?;

        Ok(Response::new(match service {
            Service::Unknown => ServiceDetectionResponse {
                response_type: ServiceCertainty::Unknown as _,
                services: Vec::new(),
                address: request.address,
                port: request.port,
            },
            Service::Maybe(services) => ServiceDetectionResponse {
                response_type: ServiceCertainty::Maybe as _,
                services: services.iter().map(|s| s.to_string()).collect(),
                address: request.address,
                port: request.port,
            },
            Service::Definitely(service) => ServiceDetectionResponse {
                response_type: ServiceCertainty::Definitely as _,
                services: vec![service.to_string()],
                address: request.address,
                port: request.port,
            },
        }))
    }

    type UdpServiceDetectionStream =
        Pin<Box<dyn Stream<Item = Result<UdpServiceDetectionResponse, Status>> + Send>>;

    async fn udp_service_detection(
        &self,
        request: Request<UdpServiceDetectionRequest>,
    ) -> Result<Response<Self::UdpServiceDetectionStream>, Status> {
        let request = request.into_inner();

        let attack_uuid = Uuid::parse_str(&request.attack_uuid)
            .map_err(|_| Status::invalid_argument("attack_uuid has to be an Uuid"))?;

        let mut ports = request
            .ports
            .into_iter()
            .map(RangeInclusive::try_from)
            .collect::<Result<Vec<_>, _>>()?;
        if ports.is_empty() {
            ports.push(1..=u16::MAX);
        }

        let settings = UdpServiceDetectionSettings {
            ip: IpAddr::try_from(
                request
                    .address
                    .clone()
                    .ok_or(Status::invalid_argument("Missing address"))?,
            )?,
            ports,
            concurrent_limit: request.concurrent_limit,
            max_retries: request.max_retries,
            retry_interval: Duration::from_millis(request.retry_interval),
            timeout: Duration::from_millis(request.timeout),
        };

        self.stream_attack(
            attack_uuid,
            {
                |tx| async move {
                    start_udp_service_detection(&settings, tx)
                        .await
                        .map_err(|err| Status::unknown(err.to_string()))
                }
            },
            move |value| UdpServiceDetectionResponse {
                address: request.address.clone(),
                port: value.port as u32,
                certainty: match value.service {
                    Service::Unknown => ServiceCertainty::Unknown as _,
                    Service::Maybe(_) => ServiceCertainty::Maybe as _,
                    Service::Definitely(_) => ServiceCertainty::Definitely as _,
                },
                services: match value.service {
                    Service::Unknown => Vec::new(),
                    Service::Maybe(services) => services.iter().map(|s| s.to_string()).collect(),
                    Service::Definitely(service) => vec![service.to_string()],
                },
            },
            any_attack_response::Response::UdpServiceDetection,
        )
    }

    type HostsAliveCheckStream =
        Pin<Box<dyn Stream<Item = Result<HostsAliveResponse, Status>> + Send>>;

    async fn hosts_alive_check(
        &self,
        request: Request<HostsAliveRequest>,
    ) -> Result<Response<Self::HostsAliveCheckStream>, Status> {
        let req = request.into_inner();

        if req.targets.is_empty() {
            return Err(Status::invalid_argument("no hosts to check"));
        }

        let attack_uuid = Uuid::parse_str(&req.attack_uuid)
            .map_err(|_| Status::invalid_argument("attack_uuid has to be an Uuid"))?;

        let settings = IcmpScanSettings {
            concurrent_limit: req.concurrent_limit,
            timeout: Duration::from_millis(req.timeout),
            addresses: req
                .targets
                .into_iter()
                .map(IpNetwork::try_from)
                .collect::<Result<_, _>>()?,
        };

        self.stream_attack(
            attack_uuid,
            |tx| async move {
                start_icmp_scan(settings, tx)
                    .await
                    .map_err(|err| Status::unknown(err.to_string()))
            },
            |value| HostsAliveResponse {
                host: Some(Address::from(value)),
            },
            any_attack_response::Response::HostsAlive,
        )
    }

    type DnsResolutionStream =
        Pin<Box<dyn Stream<Item = Result<DnsResolutionResponse, Status>> + Send>>;

    async fn dns_resolution(
        &self,
        request: Request<DnsResolutionRequest>,
    ) -> Result<Response<Self::DnsResolutionStream>, Status> {
        let req = request.into_inner();

        if req.targets.is_empty() {
            return Err(Status::invalid_argument("nothing to resolve"));
        }

        let attack_uuid = Uuid::parse_str(&req.attack_uuid)
            .map_err(|_| Status::invalid_argument("attack_uuid has to be an Uuid"))?;

        let settings = DnsResolutionSettings {
            domains: req.targets,
            concurrent_limit: req.concurrent_limit,
        };

        self.stream_attack(
            attack_uuid,
            |tx| async move {
                dns_resolution(settings, tx)
                    .await
                    .map_err(|err| Status::unknown(err.to_string()))
            },
            |value| DnsResolutionResponse {
                record: Some(match value {
                    DnsRecordResult::A { source, target } => DnsRecord {
                        record: Some(Record::A(A {
                            source,
                            to: Some(shared::Ipv4::from(target)),
                        })),
                    },
                    DnsRecordResult::Aaaa { source, target } => DnsRecord {
                        record: Some(Record::Aaaa(Aaaa {
                            source,
                            to: Some(shared::Ipv6::from(target)),
                        })),
                    },
                    DnsRecordResult::CAA { source, target } => DnsRecord {
                        record: Some(Record::Caa(GenericRecord { source, to: target })),
                    },
                    DnsRecordResult::Cname { source, target } => DnsRecord {
                        record: Some(Record::Cname(GenericRecord { source, to: target })),
                    },
                    DnsRecordResult::Mx { source, target } => DnsRecord {
                        record: Some(Record::Mx(GenericRecord { source, to: target })),
                    },
                    DnsRecordResult::Tlsa { source, target } => DnsRecord {
                        record: Some(Record::Tlsa(GenericRecord { source, to: target })),
                    },
                    DnsRecordResult::Txt { source, target } => DnsRecord {
                        record: Some(Record::Txt(GenericRecord { source, to: target })),
                    },
                }),
            },
            any_attack_response::Response::DnsResolution,
        )
    }

<<<<<<< HEAD
    async fn test_ssl(
        &self,
        request: Request<TestSslRequest>,
    ) -> Result<Response<TestSslResponse>, Status> {
        let TestSslRequest {
            attack_uuid: _,
            uri,
            ip,
            port,
            connect_timeout,
            openssl_timeout,
            v6,
            basic_auth,
            starttls,
            scans,
        } = request.into_inner();
        let settings = testssl::TestSSLSettings {
            uri,
            ip: IpAddr::try_from(ip.ok_or(Status::invalid_argument("Missing ip"))?)?,
            port: port as u16,
            connect_timeout,
            openssl_timeout,
            v6: v6.unwrap_or(false),
            basic_auth: basic_auth.map(|x| (x.username, x.password)),
            starttls: starttls
                .map(|x| {
                    StartTlsProtocol::try_from(x).map_err(|_| {
                        Status::invalid_argument(format!(
                            "Invalid enum value {x} for StartTlsProtocol"
                        ))
                    })
                })
                .transpose()?
                .map(|x| match x {
                    StartTlsProtocol::Ftp => testssl::StartTLSProtocol::FTP,
                    StartTlsProtocol::Smtp => testssl::StartTLSProtocol::SMTP,
                    StartTlsProtocol::Pop3 => testssl::StartTLSProtocol::POP3,
                    StartTlsProtocol::Imap => testssl::StartTLSProtocol::IMAP,
                    StartTlsProtocol::Xmpp => testssl::StartTLSProtocol::XMPP,
                    StartTlsProtocol::Lmtp => testssl::StartTLSProtocol::LMTP,
                    StartTlsProtocol::Nntp => testssl::StartTLSProtocol::NNTP,
                    StartTlsProtocol::Postgres => testssl::StartTLSProtocol::Postgres,
                    StartTlsProtocol::MySql => testssl::StartTLSProtocol::MySQL,
                }),
            scans: scans
                .and_then(|x| x.testssl_scans)
                .map(|x| match x {
                    test_ssl_scans::TestsslScans::All(true) => testssl::TestSSLScans::All,
                    test_ssl_scans::TestsslScans::All(false) => testssl::TestSSLScans::Default,
                    test_ssl_scans::TestsslScans::Manual(x) => testssl::TestSSLScans::Manual {
                        protocols: x.protocols,
                        grease: x.grease,
                        ciphers: x.ciphers,
                        pfs: x.pfs,
                        server_preferences: x.server_preferences,
                        server_defaults: x.server_defaults,
                        header_response: x.header_response,
                        vulnerabilities: x.vulnerabilities,
                        cipher_tests_all: x.cipher_tests_all,
                        cipher_tests_per_proto: x.cipher_tests_per_proto,
                        browser_simulations: x.browser_simulations,
                    },
                })
                .unwrap_or_default(),
        };

        let services = run_testssl(settings)
            .await
            .map_err(|err| {
                error!("testssl failed: {err:?}");
                Status::internal("testssl failed. See logs")
            })?
            .scan_result;

        fn conv_finding(finding: testssl::Finding) -> TestSslFinding {
            let mitre = testssl::categorize(&finding);
            TestSslFinding {
                id: finding.id,
                severity: match finding.severity {
                    testssl::Severity::Debug => TestSslSeverity::Debug,
                    testssl::Severity::Info => TestSslSeverity::Info,
                    testssl::Severity::Warn => TestSslSeverity::Warn,
                    testssl::Severity::Fatal => TestSslSeverity::Fatal,
                    testssl::Severity::Ok => TestSslSeverity::Ok,
                    testssl::Severity::Low => TestSslSeverity::Low,
                    testssl::Severity::Medium => TestSslSeverity::Medium,
                    testssl::Severity::High => TestSslSeverity::High,
                    testssl::Severity::Critical => TestSslSeverity::Critical,
                }
                .into(),
                finding: finding.finding,
                cve: finding.cve,
                cwe: finding.cwe,
                mitre: mitre.map(AttackTechnique::from),
            }
        }
        fn conv_findings(findings: Vec<testssl::Finding>) -> Vec<TestSslFinding> {
            findings.into_iter().map(conv_finding).collect()
        }

        Ok(Response::new(TestSslResponse {
            services: services
                .into_iter()
                .map(|service| TestSslService {
                    testssl_service: Some(match service {
                        testssl::Service::Result(service) => {
                            test_ssl_service::TestsslService::Result(TestSslScanResult {
                                target_host: service.target_host,
                                ip: service.ip,
                                port: service.port,
                                rdns: service.rdns,
                                service: service.service,
                                pretest: conv_findings(service.pretest),
                                protocols: conv_findings(service.protocols),
                                grease: conv_findings(service.grease),
                                ciphers: conv_findings(service.ciphers),
                                pfs: conv_findings(service.pfs),
                                server_preferences: conv_findings(service.server_preferences),
                                server_defaults: conv_findings(service.server_defaults),
                                header_response: conv_findings(service.header_response),
                                vulnerabilities: conv_findings(service.vulnerabilities),
                                cipher_tests: conv_findings(service.cipher_tests),
                                browser_simulations: conv_findings(service.browser_simulations),
                            })
                        }
                        testssl::Service::Error(finding) => {
                            test_ssl_service::TestsslService::Error(conv_finding(finding))
                        }
                    }),
                })
                .collect(),
        }))
=======
    type DnsTxtScanStream = Pin<Box<dyn Stream<Item = Result<DnsTxtScanResponse, Status>> + Send>>;

    async fn dns_txt_scan(
        &self,
        request: Request<DnsTxtScanRequest>,
    ) -> Result<Response<Self::DnsTxtScanStream>, Status> {
        let req = request.into_inner();

        if req.targets.is_empty() {
            return Err(Status::invalid_argument("nothing to resolve"));
        }

        let attack_uuid = Uuid::parse_str(&req.attack_uuid)
            .map_err(|_| Status::invalid_argument("attack_uuid has to be an Uuid"))?;

        let settings = DnsTxtScanSettings {
            domains: req.targets,
        };

        self.stream_attack(
            attack_uuid,
            |tx| async move {
                start_dns_txt_scan(settings, tx)
                    .await
                    .map_err(|err| Status::unknown(err.to_string()))
            },
            |value| DnsTxtScanResponse {
                record: Some(DnsTxtScan {
                    domain: value.domain,
                    rule: value.rule,
                    info: Some(match value.info {
                        TxtScanInfo::HasGoogleAccount => {
                            Info::WellKnown(DnsTxtKnownEntry::HasGoogleAccount as _)
                        }
                        TxtScanInfo::HasDocusignAccount => {
                            Info::WellKnown(DnsTxtKnownEntry::HasDocusignAccount as _)
                        }
                        TxtScanInfo::HasAppleAccount => {
                            Info::WellKnown(DnsTxtKnownEntry::HasAppleAccount as _)
                        }
                        TxtScanInfo::HasFacebookAccount => {
                            Info::WellKnown(DnsTxtKnownEntry::HasFacebookAccount as _)
                        }
                        TxtScanInfo::HasHubspotAccount => {
                            Info::WellKnown(DnsTxtKnownEntry::HasHubspotAccount as _)
                        }
                        TxtScanInfo::HasMsDynamics365 => {
                            Info::WellKnown(DnsTxtKnownEntry::HasMsDynamics365 as _)
                        }
                        TxtScanInfo::HasStripeAccount => {
                            Info::WellKnown(DnsTxtKnownEntry::HasStripeAccount as _)
                        }
                        TxtScanInfo::HasOneTrustSso => {
                            Info::WellKnown(DnsTxtKnownEntry::HasOneTrustSso as _)
                        }
                        TxtScanInfo::HasBrevoAccount => {
                            Info::WellKnown(DnsTxtKnownEntry::HasBrevoAccount as _)
                        }
                        TxtScanInfo::HasGlobalsignAccount => {
                            Info::WellKnown(DnsTxtKnownEntry::HasGlobalsignAccount as _)
                        }
                        TxtScanInfo::HasGlobalsignSMime => {
                            Info::WellKnown(DnsTxtKnownEntry::HasGlobalsignSMime as _)
                        }
                        TxtScanInfo::OwnsAtlassianAccounts => {
                            Info::WellKnown(DnsTxtKnownEntry::OwnsAtlassianAccounts as _)
                        }
                        TxtScanInfo::OwnsZoomAccounts => {
                            Info::WellKnown(DnsTxtKnownEntry::OwnsZoomAccounts as _)
                        }
                        TxtScanInfo::EmailProtonMail => {
                            Info::WellKnown(DnsTxtKnownEntry::EmailProtonMail as _)
                        }
                        TxtScanInfo::SPF { parts } => Info::Spf(SpfInfo {
                            parts: parts
                                .iter()
                                .map(|part| SpfPart {
                                    rule: part.encode_spf(),
                                    part: Some(match part {
                                        SPFPart::Directive {
                                            qualifier,
                                            mechanism,
                                        } => spf_part::Part::Directive(SpfDirective {
                                            mechanism: Some(match mechanism {
                                                SPFMechanism::All => spf_directive::Mechanism::All(
                                                    SpfMechanismAll {},
                                                ),
                                                SPFMechanism::Include { domain } => {
                                                    spf_directive::Mechanism::Include(
                                                        SpfMechanismInclude {
                                                            domain: domain.clone(),
                                                        },
                                                    )
                                                }
                                                SPFMechanism::A {
                                                    domain,
                                                    ipv4_cidr,
                                                    ipv6_cidr,
                                                } => spf_directive::Mechanism::A(SpfMechanismA {
                                                    domain: domain.clone(),
                                                    ipv4_cidr: ipv4_cidr.map(|a| a as _),
                                                    ipv6_cidr: ipv6_cidr.map(|a| a as _),
                                                }),
                                                SPFMechanism::MX {
                                                    domain,
                                                    ipv4_cidr,
                                                    ipv6_cidr,
                                                } => spf_directive::Mechanism::Mx(SpfMechanismMx {
                                                    domain: domain.clone(),
                                                    ipv4_cidr: ipv4_cidr.map(|a| a as _),
                                                    ipv6_cidr: ipv6_cidr.map(|a| a as _),
                                                }),
                                                SPFMechanism::PTR { domain } => {
                                                    spf_directive::Mechanism::Ptr(SpfMechanismPtr {
                                                        domain: domain.clone(),
                                                    })
                                                }
                                                SPFMechanism::IP { ipnet } => {
                                                    spf_directive::Mechanism::Ip(SpfMechanismIp {
                                                        ip: Some(Net::from(*ipnet)),
                                                    })
                                                }
                                                SPFMechanism::Exists { domain } => {
                                                    spf_directive::Mechanism::Exists(
                                                        SpfMechanismExists {
                                                            domain: domain.clone(),
                                                        },
                                                    )
                                                }
                                            }),
                                            qualifier: match qualifier {
                                                SPFQualifier::Pass => SpfQualifier::Pass as _,
                                                SPFQualifier::Fail => SpfQualifier::Fail as _,
                                                SPFQualifier::SoftFail => {
                                                    SpfQualifier::SoftFail as _
                                                }
                                                SPFQualifier::Neutral => SpfQualifier::Neutral as _,
                                            },
                                        }),
                                        SPFPart::RedirectModifier { domain } => {
                                            spf_part::Part::Redirect(SpfRedirectModifier {
                                                domain: domain.clone(),
                                            })
                                        }
                                        SPFPart::ExplanationModifier { domain } => {
                                            spf_part::Part::Explanation(SpfExplanationModifier {
                                                domain: domain.clone(),
                                            })
                                        }
                                        SPFPart::UnknownModifier { name, value } => {
                                            spf_part::Part::UnknownModifier(SpfUnknownModifier {
                                                name: name.clone(),
                                                value: value.clone(),
                                            })
                                        }
                                    }),
                                })
                                .collect(),
                        }),
                    }),
                }),
            },
            any_attack_response::Response::DnsTxtScan,
        )
>>>>>>> 4e37f46f
    }
}

impl Attacks {
    /// Perform an attack which streams its results
    ///
    /// It manages the communication between the attacking task, the grpc output stream and the backlog.
    ///
    /// The `perform_attack` argument is an async closure (called once) which performs the actual attack.
    /// It receives a [`mpsc::Sender<Item>`] to stream its results
    /// and is expected to produce a [`Result<(), Status>`](Status).
    fn stream_attack<Item, GrpcItem, AttackFut>(
        &self,
        attack_uuid: Uuid,
        perform_attack: impl FnOnce(mpsc::Sender<Item>) -> AttackFut,
        convert_result: impl Fn(Item) -> GrpcItem + Send + 'static,
        backlog_wrapper: impl Fn(GrpcItem) -> any_attack_response::Response + Send + 'static,
    ) -> Result<Response<BoxStream<'static, Result<GrpcItem, Status>>>, Status>
    where
        Item: Send + 'static,
        GrpcItem: Send + 'static,
        AttackFut: Future<Output = Result<(), Status>> + Send + 'static,
        AttackFut::Output: Send + 'static,
    {
        let (from_attack, mut to_middleware) = mpsc::channel::<Item>(16);
        let (from_middleware, to_stream) = mpsc::channel::<Result<GrpcItem, Status>>(1);

        // Spawn attack
        let attack = perform_attack(from_attack);
        let error_from_attack = from_middleware.clone();
        tokio::spawn(async move {
            if let Err(err) = attack.await {
                let _ = error_from_attack.send(Err(err)).await;
            }
        });

        let backlog = self.backlog.clone();

        // Spawn middleware
        tokio::spawn({
            async move {
                while let Some(item) = to_middleware.recv().await {
                    let grpc_item: GrpcItem = convert_result(item);

                    // Try sending the item over the rpc stream
                    let result = from_middleware.send(Ok(grpc_item)).await;

                    // Failure means the receiver i.e. outgoing stream has been closed and dropped
                    if let Err(error) = result {
                        let Ok(grpc_item) = error.0 else {
                            unreachable!("We tried to send an `Ok(_)` above");
                        };

                        // Save this item to the backlog
                        backlog.store(attack_uuid, backlog_wrapper(grpc_item)).await;

                        // Drain all remaining items into the backlog, because the stream is gone
                        while let Some(item) = to_middleware.recv().await {
                            let grpc_item: GrpcItem = convert_result(item);
                            backlog.store(attack_uuid, backlog_wrapper(grpc_item)).await;
                        }
                        return;
                    }
                }
            }
        });

        // Return stream
        Ok(Response::new(Box::pin(ReceiverStream::new(to_stream))))
    }
}<|MERGE_RESOLUTION|>--- conflicted
+++ resolved
@@ -12,33 +12,27 @@
 use ipnetwork::IpNetwork;
 use kraken_proto::req_attack_service_server::ReqAttackService;
 use kraken_proto::shared::dns_record::Record;
-<<<<<<< HEAD
+use kraken_proto::shared::dns_txt_scan::Info;
 use kraken_proto::shared::{
-    Aaaa, Address, AttackTechnique, CertEntry, DnsRecord, GenericRecord, A,
+    spf_directive, spf_part, Aaaa, Aaaa, Address, Address, AttackTechnique, CertEntry, CertEntry,
+    DnsRecord, DnsRecord, DnsTxtKnownEntry, DnsTxtScan, GenericRecord, GenericRecord, Net,
+    SpfDirective, SpfExplanationModifier, SpfInfo, SpfMechanismA, SpfMechanismAll,
+    SpfMechanismExists, SpfMechanismInclude, SpfMechanismIp, SpfMechanismMx, SpfMechanismPtr,
+    SpfPart, SpfQualifier, SpfRedirectModifier, SpfUnknownModifier, A, A,
 };
 use kraken_proto::{
-    any_attack_response, shared, test_ssl_scans, test_ssl_service, BruteforceSubdomainRequest,
-    BruteforceSubdomainResponse, CertificateTransparencyRequest, CertificateTransparencyResponse,
-    DnsResolutionRequest, DnsResolutionResponse, HostsAliveRequest, HostsAliveResponse,
-    ServiceCertainty, ServiceDetectionRequest, ServiceDetectionResponse, StartTlsProtocol,
-    TcpPortScanRequest, TcpPortScanResponse, TestSslFinding, TestSslRequest, TestSslResponse,
-    TestSslScanResult, TestSslService, TestSslSeverity, UdpServiceDetectionRequest,
-=======
-use kraken_proto::shared::dns_txt_scan::Info;
-use kraken_proto::shared::{
-    spf_directive, spf_part, Aaaa, Address, CertEntry, DnsRecord, DnsTxtKnownEntry, DnsTxtScan,
-    GenericRecord, Net, SpfDirective, SpfExplanationModifier, SpfInfo, SpfMechanismA,
-    SpfMechanismAll, SpfMechanismExists, SpfMechanismInclude, SpfMechanismIp, SpfMechanismMx,
-    SpfMechanismPtr, SpfPart, SpfQualifier, SpfRedirectModifier, SpfUnknownModifier, A,
-};
-use kraken_proto::{
-    any_attack_response, shared, BruteforceSubdomainRequest, BruteforceSubdomainResponse,
-    CertificateTransparencyRequest, CertificateTransparencyResponse, DnsResolutionRequest,
-    DnsResolutionResponse, DnsTxtScanRequest, DnsTxtScanResponse, HostsAliveRequest,
-    HostsAliveResponse, ServiceCertainty, ServiceDetectionRequest, ServiceDetectionResponse,
-    TcpPortScanRequest, TcpPortScanResponse, UdpServiceDetectionRequest,
->>>>>>> 4e37f46f
-    UdpServiceDetectionResponse,
+    any_attack_response, shared, shared, test_ssl_scans, test_ssl_service,
+    BruteforceSubdomainRequest, BruteforceSubdomainRequest, BruteforceSubdomainResponse,
+    BruteforceSubdomainResponse, CertificateTransparencyRequest, CertificateTransparencyRequest,
+    CertificateTransparencyResponse, CertificateTransparencyResponse, DnsResolutionRequest,
+    DnsResolutionRequest, DnsResolutionResponse, DnsResolutionResponse, DnsTxtScanRequest,
+    DnsTxtScanResponse, HostsAliveRequest, HostsAliveRequest, HostsAliveResponse,
+    HostsAliveResponse, ServiceCertainty, ServiceCertainty, ServiceDetectionRequest,
+    ServiceDetectionRequest, ServiceDetectionResponse, ServiceDetectionResponse, StartTlsProtocol,
+    TcpPortScanRequest, TcpPortScanRequest, TcpPortScanResponse, TcpPortScanResponse,
+    TestSslFinding, TestSslRequest, TestSslResponse, TestSslScanResult, TestSslService,
+    TestSslSeverity, UdpServiceDetectionRequest, UdpServiceDetectionRequest,
+    UdpServiceDetectionResponse, UdpServiceDetectionResponse,
 };
 use log::error;
 use prost_types::Timestamp;
@@ -440,140 +434,6 @@
         )
     }
 
-<<<<<<< HEAD
-    async fn test_ssl(
-        &self,
-        request: Request<TestSslRequest>,
-    ) -> Result<Response<TestSslResponse>, Status> {
-        let TestSslRequest {
-            attack_uuid: _,
-            uri,
-            ip,
-            port,
-            connect_timeout,
-            openssl_timeout,
-            v6,
-            basic_auth,
-            starttls,
-            scans,
-        } = request.into_inner();
-        let settings = testssl::TestSSLSettings {
-            uri,
-            ip: IpAddr::try_from(ip.ok_or(Status::invalid_argument("Missing ip"))?)?,
-            port: port as u16,
-            connect_timeout,
-            openssl_timeout,
-            v6: v6.unwrap_or(false),
-            basic_auth: basic_auth.map(|x| (x.username, x.password)),
-            starttls: starttls
-                .map(|x| {
-                    StartTlsProtocol::try_from(x).map_err(|_| {
-                        Status::invalid_argument(format!(
-                            "Invalid enum value {x} for StartTlsProtocol"
-                        ))
-                    })
-                })
-                .transpose()?
-                .map(|x| match x {
-                    StartTlsProtocol::Ftp => testssl::StartTLSProtocol::FTP,
-                    StartTlsProtocol::Smtp => testssl::StartTLSProtocol::SMTP,
-                    StartTlsProtocol::Pop3 => testssl::StartTLSProtocol::POP3,
-                    StartTlsProtocol::Imap => testssl::StartTLSProtocol::IMAP,
-                    StartTlsProtocol::Xmpp => testssl::StartTLSProtocol::XMPP,
-                    StartTlsProtocol::Lmtp => testssl::StartTLSProtocol::LMTP,
-                    StartTlsProtocol::Nntp => testssl::StartTLSProtocol::NNTP,
-                    StartTlsProtocol::Postgres => testssl::StartTLSProtocol::Postgres,
-                    StartTlsProtocol::MySql => testssl::StartTLSProtocol::MySQL,
-                }),
-            scans: scans
-                .and_then(|x| x.testssl_scans)
-                .map(|x| match x {
-                    test_ssl_scans::TestsslScans::All(true) => testssl::TestSSLScans::All,
-                    test_ssl_scans::TestsslScans::All(false) => testssl::TestSSLScans::Default,
-                    test_ssl_scans::TestsslScans::Manual(x) => testssl::TestSSLScans::Manual {
-                        protocols: x.protocols,
-                        grease: x.grease,
-                        ciphers: x.ciphers,
-                        pfs: x.pfs,
-                        server_preferences: x.server_preferences,
-                        server_defaults: x.server_defaults,
-                        header_response: x.header_response,
-                        vulnerabilities: x.vulnerabilities,
-                        cipher_tests_all: x.cipher_tests_all,
-                        cipher_tests_per_proto: x.cipher_tests_per_proto,
-                        browser_simulations: x.browser_simulations,
-                    },
-                })
-                .unwrap_or_default(),
-        };
-
-        let services = run_testssl(settings)
-            .await
-            .map_err(|err| {
-                error!("testssl failed: {err:?}");
-                Status::internal("testssl failed. See logs")
-            })?
-            .scan_result;
-
-        fn conv_finding(finding: testssl::Finding) -> TestSslFinding {
-            let mitre = testssl::categorize(&finding);
-            TestSslFinding {
-                id: finding.id,
-                severity: match finding.severity {
-                    testssl::Severity::Debug => TestSslSeverity::Debug,
-                    testssl::Severity::Info => TestSslSeverity::Info,
-                    testssl::Severity::Warn => TestSslSeverity::Warn,
-                    testssl::Severity::Fatal => TestSslSeverity::Fatal,
-                    testssl::Severity::Ok => TestSslSeverity::Ok,
-                    testssl::Severity::Low => TestSslSeverity::Low,
-                    testssl::Severity::Medium => TestSslSeverity::Medium,
-                    testssl::Severity::High => TestSslSeverity::High,
-                    testssl::Severity::Critical => TestSslSeverity::Critical,
-                }
-                .into(),
-                finding: finding.finding,
-                cve: finding.cve,
-                cwe: finding.cwe,
-                mitre: mitre.map(AttackTechnique::from),
-            }
-        }
-        fn conv_findings(findings: Vec<testssl::Finding>) -> Vec<TestSslFinding> {
-            findings.into_iter().map(conv_finding).collect()
-        }
-
-        Ok(Response::new(TestSslResponse {
-            services: services
-                .into_iter()
-                .map(|service| TestSslService {
-                    testssl_service: Some(match service {
-                        testssl::Service::Result(service) => {
-                            test_ssl_service::TestsslService::Result(TestSslScanResult {
-                                target_host: service.target_host,
-                                ip: service.ip,
-                                port: service.port,
-                                rdns: service.rdns,
-                                service: service.service,
-                                pretest: conv_findings(service.pretest),
-                                protocols: conv_findings(service.protocols),
-                                grease: conv_findings(service.grease),
-                                ciphers: conv_findings(service.ciphers),
-                                pfs: conv_findings(service.pfs),
-                                server_preferences: conv_findings(service.server_preferences),
-                                server_defaults: conv_findings(service.server_defaults),
-                                header_response: conv_findings(service.header_response),
-                                vulnerabilities: conv_findings(service.vulnerabilities),
-                                cipher_tests: conv_findings(service.cipher_tests),
-                                browser_simulations: conv_findings(service.browser_simulations),
-                            })
-                        }
-                        testssl::Service::Error(finding) => {
-                            test_ssl_service::TestsslService::Error(conv_finding(finding))
-                        }
-                    }),
-                })
-                .collect(),
-        }))
-=======
     type DnsTxtScanStream = Pin<Box<dyn Stream<Item = Result<DnsTxtScanResponse, Status>> + Send>>;
 
     async fn dns_txt_scan(
@@ -738,7 +598,140 @@
             },
             any_attack_response::Response::DnsTxtScan,
         )
->>>>>>> 4e37f46f
+    }
+
+    async fn test_ssl(
+        &self,
+        request: Request<TestSslRequest>,
+    ) -> Result<Response<TestSslResponse>, Status> {
+        let TestSslRequest {
+            attack_uuid: _,
+            uri,
+            ip,
+            port,
+            connect_timeout,
+            openssl_timeout,
+            v6,
+            basic_auth,
+            starttls,
+            scans,
+        } = request.into_inner();
+        let settings = testssl::TestSSLSettings {
+            uri,
+            ip: IpAddr::try_from(ip.ok_or(Status::invalid_argument("Missing ip"))?)?,
+            port: port as u16,
+            connect_timeout,
+            openssl_timeout,
+            v6: v6.unwrap_or(false),
+            basic_auth: basic_auth.map(|x| (x.username, x.password)),
+            starttls: starttls
+                .map(|x| {
+                    StartTlsProtocol::try_from(x).map_err(|_| {
+                        Status::invalid_argument(format!(
+                            "Invalid enum value {x} for StartTlsProtocol"
+                        ))
+                    })
+                })
+                .transpose()?
+                .map(|x| match x {
+                    StartTlsProtocol::Ftp => testssl::StartTLSProtocol::FTP,
+                    StartTlsProtocol::Smtp => testssl::StartTLSProtocol::SMTP,
+                    StartTlsProtocol::Pop3 => testssl::StartTLSProtocol::POP3,
+                    StartTlsProtocol::Imap => testssl::StartTLSProtocol::IMAP,
+                    StartTlsProtocol::Xmpp => testssl::StartTLSProtocol::XMPP,
+                    StartTlsProtocol::Lmtp => testssl::StartTLSProtocol::LMTP,
+                    StartTlsProtocol::Nntp => testssl::StartTLSProtocol::NNTP,
+                    StartTlsProtocol::Postgres => testssl::StartTLSProtocol::Postgres,
+                    StartTlsProtocol::MySql => testssl::StartTLSProtocol::MySQL,
+                }),
+            scans: scans
+                .and_then(|x| x.testssl_scans)
+                .map(|x| match x {
+                    test_ssl_scans::TestsslScans::All(true) => testssl::TestSSLScans::All,
+                    test_ssl_scans::TestsslScans::All(false) => testssl::TestSSLScans::Default,
+                    test_ssl_scans::TestsslScans::Manual(x) => testssl::TestSSLScans::Manual {
+                        protocols: x.protocols,
+                        grease: x.grease,
+                        ciphers: x.ciphers,
+                        pfs: x.pfs,
+                        server_preferences: x.server_preferences,
+                        server_defaults: x.server_defaults,
+                        header_response: x.header_response,
+                        vulnerabilities: x.vulnerabilities,
+                        cipher_tests_all: x.cipher_tests_all,
+                        cipher_tests_per_proto: x.cipher_tests_per_proto,
+                        browser_simulations: x.browser_simulations,
+                    },
+                })
+                .unwrap_or_default(),
+        };
+
+        let services = run_testssl(settings)
+            .await
+            .map_err(|err| {
+                error!("testssl failed: {err:?}");
+                Status::internal("testssl failed. See logs")
+            })?
+            .scan_result;
+
+        fn conv_finding(finding: testssl::Finding) -> TestSslFinding {
+            let mitre = testssl::categorize(&finding);
+            TestSslFinding {
+                id: finding.id,
+                severity: match finding.severity {
+                    testssl::Severity::Debug => TestSslSeverity::Debug,
+                    testssl::Severity::Info => TestSslSeverity::Info,
+                    testssl::Severity::Warn => TestSslSeverity::Warn,
+                    testssl::Severity::Fatal => TestSslSeverity::Fatal,
+                    testssl::Severity::Ok => TestSslSeverity::Ok,
+                    testssl::Severity::Low => TestSslSeverity::Low,
+                    testssl::Severity::Medium => TestSslSeverity::Medium,
+                    testssl::Severity::High => TestSslSeverity::High,
+                    testssl::Severity::Critical => TestSslSeverity::Critical,
+                }
+                .into(),
+                finding: finding.finding,
+                cve: finding.cve,
+                cwe: finding.cwe,
+                mitre: mitre.map(AttackTechnique::from),
+            }
+        }
+        fn conv_findings(findings: Vec<testssl::Finding>) -> Vec<TestSslFinding> {
+            findings.into_iter().map(conv_finding).collect()
+        }
+
+        Ok(Response::new(TestSslResponse {
+            services: services
+                .into_iter()
+                .map(|service| TestSslService {
+                    testssl_service: Some(match service {
+                        testssl::Service::Result(service) => {
+                            test_ssl_service::TestsslService::Result(TestSslScanResult {
+                                target_host: service.target_host,
+                                ip: service.ip,
+                                port: service.port,
+                                rdns: service.rdns,
+                                service: service.service,
+                                pretest: conv_findings(service.pretest),
+                                protocols: conv_findings(service.protocols),
+                                grease: conv_findings(service.grease),
+                                ciphers: conv_findings(service.ciphers),
+                                pfs: conv_findings(service.pfs),
+                                server_preferences: conv_findings(service.server_preferences),
+                                server_defaults: conv_findings(service.server_defaults),
+                                header_response: conv_findings(service.header_response),
+                                vulnerabilities: conv_findings(service.vulnerabilities),
+                                cipher_tests: conv_findings(service.cipher_tests),
+                                browser_simulations: conv_findings(service.browser_simulations),
+                            })
+                        }
+                        testssl::Service::Error(finding) => {
+                            test_ssl_service::TestsslService::Error(conv_finding(finding))
+                        }
+                    }),
+                })
+                .collect(),
+        }))
     }
 }
 
