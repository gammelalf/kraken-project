//! Implementation of the [`AttackResultsService`] and [`BacklogService`]
//!
//! As well as the [`start_rpc_server`] starting both.

use std::collections::hash_map::Entry;
use std::collections::HashMap;
use std::net::{AddrParseError, SocketAddr};
use std::str::FromStr;

use kraken_proto::backlog_service_server::{BacklogService, BacklogServiceServer};
use kraken_proto::push_attack_service_server::{PushAttackService, PushAttackServiceServer};
use kraken_proto::{
    any_attack_response, push_attack_request, AnyAttackResponse, BacklogRequest, BacklogResponse,
    PushAttackRequest, PushAttackResponse,
};
use log::{error, info, warn};
use rorm::{query, FieldAccess, Model};
use tonic::transport::Server;
use tonic::{Code, Request, Response, Status};
use uuid::Uuid;

use crate::chan::global::GLOBAL;
use crate::config::Config;
use crate::models::{AttackType, InsertAttackError, Leech, LeechApiKey, Workspace};
use crate::modules::attacks::{AttackContext, HandleAttackResponse};

/// Helper type to implement result handler to
pub struct Results;

#[tonic::async_trait]
impl PushAttackService for Results {
    async fn push_attack(
        &self,
        request: Request<PushAttackRequest>,
    ) -> Result<Response<PushAttackResponse>, Status> {
        let PushAttackRequest {
            workspace_uuid,
            api_key,
            response: Some(response),
        } = request.into_inner()
        else {
            return Err(Status::invalid_argument("Missing attack response"));
        };
        let workspace_uuid = Uuid::try_parse(&workspace_uuid)
            .map_err(|_| Status::invalid_argument("Invalid UUID supplied"))?;

        let mut tx = GLOBAL
            .db
            .start_transaction()
            .await
            .map_err(status_from_database)?;

        // Check api key and get user
        let (user,) = query!(&mut tx, (LeechApiKey::F.user,))
            .condition(LeechApiKey::F.key.equals(api_key))
            .optional()
            .await
            .map_err(status_from_database)?
            .ok_or(Status::new(Code::Unauthenticated, "Invalid api key"))?;
        let user_uuid = *user.key();

        if !Workspace::is_user_member_or_owner(&mut tx, workspace_uuid, user_uuid)
            .await
            .map_err(status_from_database)?
        {
            return Err(Status::permission_denied(
                "You are not part of this workspace",
            ));
        }

        tx.commit().await.map_err(status_from_database)?;

        let attack = AttackContext::new(
            workspace_uuid,
            user_uuid,
            match &response {
                push_attack_request::Response::DnsResolution(_) => AttackType::DnsResolution,
                push_attack_request::Response::HostsAlive(_) => AttackType::HostAlive,
                push_attack_request::Response::TcpPortScan(_) => AttackType::TcpPortScan,
                push_attack_request::Response::BruteforceSubdomain(_) => {
                    AttackType::BruteforceSubdomains
                }
                push_attack_request::Response::CertificateTransparency(_) => {
                    AttackType::QueryCertificateTransparency
                }
                push_attack_request::Response::ServiceDetection(_) => AttackType::ServiceDetection,
<<<<<<< HEAD
                push_attack_request::Response::Testssl(_) => AttackType::TestSSL,
=======
                push_attack_request::Response::UdpServiceDetection(_) => {
                    AttackType::UdpServiceDetection
                }
>>>>>>> 077d20b1
            },
        )
        .await
        .map_err(|e| match e {
            InsertAttackError::DatabaseError(x) => status_from_database(x),
            InsertAttackError::WorkspaceInvalid => Status::internal("Workspace does not exist"),
            InsertAttackError::UserInvalid => unreachable!("User was queried beforehand"),
        })?;

        let result = match response {
            push_attack_request::Response::DnsResolution(repeated) => {
                attack.handle_vec_response(repeated.responses).await
            }
            push_attack_request::Response::HostsAlive(repeated) => {
                attack.handle_vec_response(repeated.responses).await
            }
            push_attack_request::Response::TcpPortScan(repeated) => {
                attack.handle_vec_response(repeated.responses).await
            }
            push_attack_request::Response::BruteforceSubdomain(repeated) => {
                attack.handle_vec_response(repeated.responses).await
            }
            push_attack_request::Response::CertificateTransparency(response) => {
                attack.handle_response(response).await
            }
            push_attack_request::Response::ServiceDetection(response) => {
                attack.handle_response(response).await
            }
<<<<<<< HEAD
            push_attack_request::Response::Testssl(response) => {
                attack.handle_response(response).await
=======
            push_attack_request::Response::UdpServiceDetection(repeated) => {
                attack.handle_vec_response(repeated.responses).await
>>>>>>> 077d20b1
            }
        };

        Ok(Response::new(PushAttackResponse {
            uuid: attack.set_finished(result).await.to_string(),
        }))
    }
}

#[tonic::async_trait]
impl BacklogService for Results {
    async fn submit_backlog(
        &self,
        request: Request<BacklogRequest>,
    ) -> Result<Response<BacklogResponse>, Status> {
        auth_leech(&request).await?;

        let mut attack_cache = HashMap::new();

        let entries = request.into_inner().responses;
        for entry in entries {
            let AnyAttackResponse {
                attack_uuid,
                response: Some(response),
            } = entry
            else {
                continue;
            };

            let Ok(attack_uuid) = Uuid::from_str(&attack_uuid) else {
                error!("Malformed attack uuid: {attack_uuid}");
                continue;
            };

            let Some(attack_context) = (match attack_cache.entry(attack_uuid) {
                Entry::Occupied(entry) => entry.into_mut(),
                Entry::Vacant(entry) => entry.insert(
                    AttackContext::existing(attack_uuid)
                        .await
                        .map_err(status_from_database)?,
                ),
            })
            .as_ref() else {
                warn!("Unknown attack uuid: {attack_uuid}");
                continue;
            };

            let result: Result<(), _> = match response {
                any_attack_response::Response::DnsResolution(response) => {
                    attack_context.handle_response(response).await
                }
                any_attack_response::Response::HostsAlive(response) => {
                    attack_context.handle_response(response).await
                }
                any_attack_response::Response::TcpPortScan(response) => {
                    attack_context.handle_response(response).await
                }
                any_attack_response::Response::BruteforceSubdomain(response) => {
                    attack_context.handle_response(response).await
                }
                any_attack_response::Response::CertificateTransparency(response) => {
                    attack_context.handle_response(response).await
                }
                any_attack_response::Response::ServiceDetection(response) => {
                    attack_context.handle_response(response).await
                }
<<<<<<< HEAD
                any_attack_response::Response::Testssl(response) => {
=======
                any_attack_response::Response::UdpServiceDetection(response) => {
>>>>>>> 077d20b1
                    attack_context.handle_response(response).await
                }
            };

            if let Err(error) = result {
                error!("Backlog entry failed: {error}");
            }
        }

        Ok(Response::new(BacklogResponse {}))
    }
}

/// Authenticates a leech by checking the `x-leech-secret` header.
pub async fn auth_leech<T>(request: &Request<T>) -> Result<(), Status> {
    let secret = request
        .metadata()
        .get("x-leech-secret")
        .ok_or_else(|| Status::unauthenticated("Missing `x-leech-secret` header"))?;
    let secret = secret
        .to_str()
        .map_err(|_| Status::unauthenticated("Invalid `x-leech-secret`"))?;
    query!(&GLOBAL.db, (Leech::F.uuid,))
        .condition(Leech::F.secret.equals(secret))
        .optional()
        .await
        .map_err(status_from_database)?
        .ok_or_else(|| Status::unauthenticated("Invalid `x-leech-secret`"))?;
    Ok(())
}

/// Starts the gRPC server
///
/// **Parameter**:
/// - `config`: Reference to [Config]
///
/// Returns an error if the rpc listen address is invalid
pub fn start_rpc_server(config: &Config) -> Result<(), AddrParseError> {
    let listen_address = config.server.rpc_listen_address.parse()?;
    let listen_port = config.server.rpc_listen_port;
    let tls_config = GLOBAL.tls.tonic_server();

    tokio::spawn(async move {
        info!("Starting gRPC server");
        // TLS config should be valid is it is constructed by our TLS manager
        #[allow(clippy::expect_used)]
        if let Err(err) = Server::builder()
            .tls_config(tls_config)
            .expect("The tls config should be valid")
            .add_service(PushAttackServiceServer::new(Results))
            .add_service(BacklogServiceServer::new(Results))
            .serve(SocketAddr::new(listen_address, listen_port))
            .await
        {
            // TODO: add loop to continuously restart the gRPC server
            error!("Error running gRPC server: {err}");
        }
    });

    Ok(())
}

/// Convert [`rorm::Error`] to [`tonic::Status`]
fn status_from_database(err: rorm::Error) -> Status {
    error!("Database error in rpc endpoint: {err}");
    Status::new(Code::Internal, "Database error")
}<|MERGE_RESOLUTION|>--- conflicted
+++ resolved
@@ -84,13 +84,10 @@
                     AttackType::QueryCertificateTransparency
                 }
                 push_attack_request::Response::ServiceDetection(_) => AttackType::ServiceDetection,
-<<<<<<< HEAD
                 push_attack_request::Response::Testssl(_) => AttackType::TestSSL,
-=======
                 push_attack_request::Response::UdpServiceDetection(_) => {
                     AttackType::UdpServiceDetection
                 }
->>>>>>> 077d20b1
             },
         )
         .await
@@ -119,13 +116,11 @@
             push_attack_request::Response::ServiceDetection(response) => {
                 attack.handle_response(response).await
             }
-<<<<<<< HEAD
+            push_attack_request::Response::UdpServiceDetection(repeated) => {
+                attack.handle_vec_response(repeated.responses).await
+            }
             push_attack_request::Response::Testssl(response) => {
                 attack.handle_response(response).await
-=======
-            push_attack_request::Response::UdpServiceDetection(repeated) => {
-                attack.handle_vec_response(repeated.responses).await
->>>>>>> 077d20b1
             }
         };
 
@@ -192,11 +187,10 @@
                 any_attack_response::Response::ServiceDetection(response) => {
                     attack_context.handle_response(response).await
                 }
-<<<<<<< HEAD
+                any_attack_response::Response::UdpServiceDetection(response) => {
+                    attack_context.handle_response(response).await
+                }
                 any_attack_response::Response::Testssl(response) => {
-=======
-                any_attack_response::Response::UdpServiceDetection(response) => {
->>>>>>> 077d20b1
                     attack_context.handle_response(response).await
                 }
             };
