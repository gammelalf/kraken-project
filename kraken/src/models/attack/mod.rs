--- conflicted
+++ resolved
@@ -515,7 +515,6 @@
     /// The found names of the service
     pub service_names: BackRef<field!(UdpServiceDetectionName::F.result)>,
 }
-<<<<<<< HEAD
 /// Meta information about a single `testssl.sh` scan's results
 ///
 /// The actual results are stored in [`TestSSLResultFinding`].
@@ -557,25 +556,19 @@
 /// This includes, log messages, extracted information (for example cert parameters) and tests for vulnerabilities / bad options.
 #[derive(Model)]
 pub struct TestSSLResultFinding {
-=======
-
-/// Representation of a [OS Detection](AttackType::OSDetection) attack's result
-#[derive(Model)]
-pub struct OsDetectionResult {
->>>>>>> 152a6c6a
-    /// The primary key
-    #[rorm(primary_key)]
-    pub uuid: Uuid,
-
-    /// The [attack](Attack) which produced this result
-    #[rorm(on_delete = "Cascade", on_update = "Cascade")]
-    pub attack: ForeignModel<Attack>,
-
-    /// The point in time, this result was produced
-    #[rorm(auto_create_time)]
-    pub created_at: DateTime<Utc>,
-
-<<<<<<< HEAD
+    /// The primary key
+    #[rorm(primary_key)]
+    pub uuid: Uuid,
+
+    // TODO: shouldn't this be associated with the header?
+    /// The [attack](Attack) which produced this result
+    #[rorm(on_delete = "Cascade", on_update = "Cascade")]
+    pub attack: ForeignModel<Attack>,
+
+    /// The point in time, this result was produced
+    #[rorm(auto_create_time)]
+    pub created_at: DateTime<Utc>,
+
     /// The section `testssl.sh` reported this finding under
     pub section: TestSSLSection,
 
@@ -642,7 +635,7 @@
 }
 
 /// A [`TestSSLResultFinding`]'s severity
-#[derive(Copy, Clone, Debug, DbEnum, Deserialize, Serialize, ToSchema)]
+#[derive(Copy, Clone, Debug, DbEnum)]
 pub enum TestSSLSeverity {
     /// A debug level log message
     Debug,
@@ -663,7 +656,23 @@
     High,
     /// The test's result pose a critical priority issue
     Critical,
-=======
+}
+
+/// Representation of a [OS Detection](AttackType::OSDetection) attack's result
+#[derive(Model)]
+pub struct OsDetectionResult {
+    /// The primary key
+    #[rorm(primary_key)]
+    pub uuid: Uuid,
+
+    /// The [attack](Attack) which produced this result
+    #[rorm(on_delete = "Cascade", on_update = "Cascade")]
+    pub attack: ForeignModel<Attack>,
+
+    /// The point in time, this result was produced
+    #[rorm(auto_create_time)]
+    pub created_at: DateTime<Utc>,
+
     /// A host that was checked
     pub host: IpNetwork,
 
@@ -684,5 +693,4 @@
     /// For windows this is the major release + additional version information, if available.
     #[rorm(max_length = 255)]
     pub version: String,
->>>>>>> 152a6c6a
 }