//! [`start_server`] which build and runs the actix server

use std::io;

use actix_toolbox::tb_middleware::actix_session::config::TtlExtensionPolicy;
use actix_toolbox::tb_middleware::setup_logging_mw;
use actix_toolbox::tb_middleware::DBSessionStore;
use actix_toolbox::tb_middleware::LoggingMiddlewareConfig;
use actix_toolbox::tb_middleware::PersistentSession;
use actix_toolbox::tb_middleware::SessionMiddleware;
use actix_web::cookie::time::Duration;
use actix_web::cookie::Key;
use actix_web::cookie::KeyError;
use actix_web::http::StatusCode;
use actix_web::middleware::Compress;
use actix_web::middleware::ErrorHandlers;
use actix_web::web::scope;
use actix_web::web::Data;
use actix_web::web::JsonConfig;
use actix_web::web::PayloadConfig;
use actix_web::App;
use actix_web::HttpServer;
use base64::prelude::BASE64_STANDARD;
use base64::Engine;
use thiserror::Error;
use utoipa::OpenApi;
use utoipa_swagger_ui::SwaggerUi;
use webauthn_rs::prelude::Url;
use webauthn_rs::prelude::WebauthnError;
use webauthn_rs::WebauthnBuilder;

use super::service;
use crate::api::handler::api_keys;
use crate::api::handler::attack_results;
use crate::api::handler::attacks;
use crate::api::handler::auth;
use crate::api::handler::bearer_tokens;
use crate::api::handler::data_export;
use crate::api::handler::domains;
use crate::api::handler::files;
use crate::api::handler::finding_affected;
use crate::api::handler::finding_categories;
use crate::api::handler::finding_definitions;
use crate::api::handler::findings;
use crate::api::handler::global_tags;
use crate::api::handler::hosts;
use crate::api::handler::http_services;
use crate::api::handler::leeches;
use crate::api::handler::oauth;
use crate::api::handler::oauth_applications;
use crate::api::handler::ports;
use crate::api::handler::services;
use crate::api::handler::settings;
use crate::api::handler::users;
use crate::api::handler::websocket;
use crate::api::handler::wordlists;
use crate::api::handler::workspace_invitations;
use crate::api::handler::workspace_tags;
use crate::api::handler::workspaces;
use crate::api::middleware::handle_not_found;
use crate::api::middleware::json_extractor_error;
use crate::api::middleware::AdminRequired;
use crate::api::middleware::AuthenticationRequired;
use crate::api::middleware::TokenRequired;
use crate::api::swagger::ExternalApi;
use crate::api::swagger::FrontendApi;
use crate::api::swagger::ServiceApi;
use crate::chan::global::GLOBAL;
use crate::config::Config;
use crate::modules::oauth::OauthManager;

const ORIGIN_NAME: &str = "Kraken";

/// Start the web server
pub async fn start_server(config: &Config) -> Result<(), StartServerError> {
    let key = Key::try_from(
        BASE64_STANDARD
            .decode(&config.server.secret_key)?
            .as_slice(),
    )?;

    let rp_origin =
        Url::parse(&config.server.origin_uri).map_err(|_| StartServerError::InvalidOrigin)?;

    let webauthn = Data::new(
        WebauthnBuilder::new(
            rp_origin.domain().ok_or(StartServerError::InvalidOrigin)?,
            &rp_origin,
        )?
        .rp_name(ORIGIN_NAME)
        .build()?,
    );

    let oauth = Data::new(OauthManager::default());

    HttpServer::new(move || {
        App::new()
            .app_data(JsonConfig::default().error_handler(json_extractor_error))
            .app_data(PayloadConfig::default())
            .app_data(webauthn.clone())
            .app_data(oauth.clone())
            .wrap(setup_logging_mw(LoggingMiddlewareConfig::default()))
            .wrap(
                SessionMiddleware::builder(DBSessionStore::new(GLOBAL.db.clone()), key.clone())
                    .session_lifecycle(
                        PersistentSession::session_ttl(
                            PersistentSession::default(),
                            Duration::hours(1),
                        )
                        .session_ttl_extension_policy(TtlExtensionPolicy::OnEveryRequest),
                    )
                    .build(),
            )
            .wrap(Compress::default())
            .wrap(ErrorHandlers::new().handler(StatusCode::NOT_FOUND, handle_not_found))
            .service(SwaggerUi::new("/docs/{_:.*}").urls(vec![
                (
                    utoipa_swagger_ui::Url::new("frontend-api", "/api-doc/frontend-api.json"),
                    FrontendApi::openapi(),
                ),
                (
                    utoipa_swagger_ui::Url::new("external-api", "/api-doc/external-api.json"),
                    ExternalApi::openapi(),
                ),
                (
                    utoipa_swagger_ui::Url::new("service-api", "/api-doc/service-api.json"),
                    ServiceApi::openapi(),
                ),
            ]))
            .service(
                scope("/api/v1/auth")
                    .service(auth::handler::test)
                    .service(auth::handler::login)
                    .service(auth::handler::logout)
                    .service(auth::handler::start_register)
                    .service(auth::handler::finish_register)
                    .service(auth::handler::start_auth)
                    .service(auth::handler::finish_auth),
            )
            .service(
                scope("/api/v1/oauth")
                    .service(oauth::handler::info)
                    .service(oauth::handler::auth)
                    .service(oauth::handler::accept)
                    .service(oauth::handler::deny),
            )
            .service(scope("/api/v1/oauth-server").service(oauth::handler::token))
            .service(scope("/api/v1/export").service(data_export::handler::export_workspace))
            .service(
                scope("/api/v1/service")
                    .wrap(TokenRequired)
                    .service(service::workspaces::handler::create_workspace),
            )
            .service(
                scope("/api/v1/admin")
                    .wrap(AdminRequired)
                    .service(leeches::handler_admin::get_leech)
                    .service(leeches::handler_admin::get_all_leeches)
                    .service(leeches::handler_admin::create_leech)
                    .service(leeches::handler_admin::delete_leech)
                    .service(leeches::handler_admin::update_leech)
                    .service(leeches::handler_admin::gen_leech_config)
                    .service(users::handler_admin::create_user)
                    .service(users::handler_admin::delete_user)
                    .service(users::handler_admin::get_user)
                    .service(users::handler_admin::get_all_users_admin)
                    .service(workspaces::handler_admin::get_workspace_admin)
                    .service(workspaces::handler_admin::get_all_workspaces_admin)
                    .service(files::handler_admin::get_all_files_admin)
                    .service(files::handler_admin::download_file_admin)
                    .service(files::handler_admin::delete_file_admin)
                    .service(oauth_applications::handler_admin::create_oauth_app)
                    .service(oauth_applications::handler_admin::get_all_oauth_apps)
                    .service(oauth_applications::handler_admin::get_oauth_app)
                    .service(oauth_applications::handler_admin::update_oauth_app)
                    .service(oauth_applications::handler_admin::delete_oauth_app)
                    .service(settings::handler_admin::get_settings)
                    .service(settings::handler_admin::update_settings)
                    .service(global_tags::handler_admin::create_global_tag)
                    .service(global_tags::handler_admin::update_global_tag)
                    .service(global_tags::handler_admin::delete_global_tag)
                    .service(wordlists::handler_admin::create_wordlist_admin)
                    .service(wordlists::handler_admin::get_all_wordlists_admin)
                    .service(wordlists::handler_admin::update_wordlist_admin)
                    .service(wordlists::handler_admin::delete_wordlist_admin)
                    .service(finding_categories::handler_admin::create_finding_category)
                    .service(finding_categories::handler_admin::update_finding_category)
                    .service(finding_categories::handler_admin::delete_finding_category)
                    .service(finding_definitions::handler_admin::get_finding_definition_usage)
                    .service(finding_definitions::handler_admin::delete_finding_definition)
                    .service(bearer_tokens::handler_admin::create_bearer_token)
                    .service(bearer_tokens::handler_admin::delete_bearer_token)
                    .service(bearer_tokens::handler_admin::list_all_bearer_tokens),
            )
            .service(
                scope("/api/v1")
                    .wrap(AuthenticationRequired)
                    .service(websocket::websocket)
                    .service(users::handler::get_me)
                    .service(users::handler::update_me)
                    .service(users::handler::set_password)
                    .service(users::handler::get_all_users)
                    .service(workspaces::handler::get_workspace)
                    .service(workspaces::handler::get_all_workspaces)
                    .service(workspaces::handler::create_workspace)
                    .service(workspaces::handler::delete_workspace)
                    .service(workspaces::handler::update_workspace)
                    .service(workspaces::handler::transfer_ownership)
                    .service(workspaces::handler::create_invitation)
                    .service(workspaces::handler::retract_invitation)
                    .service(workspaces::handler::get_all_workspace_invitations)
                    .service(workspaces::handler::search)
                    .service(workspaces::handler::get_search_results)
                    .service(workspaces::handler::get_searches)
                    .service(workspaces::handler::archive_workspace)
                    .service(workspaces::handler::unarchive_workspace)
                    .service(files::handler::upload_file)
                    .service(files::handler::upload_image)
                    .service(files::handler::download_thumbnail)
                    .service(files::handler::download_file)
                    .service(attacks::handler::bruteforce_subdomains)
                    .service(attacks::handler::query_certificate_transparency)
                    .service(attacks::handler::delete_attack)
                    .service(attacks::handler::get_attack)
                    .service(attacks::handler::get_workspace_attacks)
                    .service(attacks::handler::get_all_attacks)
                    .service(attacks::handler::hosts_alive_check)
                    .service(attacks::handler::query_dehashed)
                    .service(attacks::handler::service_detection)
                    .service(attacks::handler::udp_service_detection)
                    .service(attacks::handler::dns_resolution)
                    .service(attacks::handler::dns_txt_scan)
<<<<<<< HEAD
                    .service(attacks::handler::testssl)
=======
                    .service(attacks::handler::os_detection)
>>>>>>> 152a6c6a
                    .service(attack_results::handler::get_bruteforce_subdomains_results)
                    .service(attack_results::handler::get_query_certificate_transparency_results)
                    .service(attack_results::handler::get_query_unhashed_results)
                    .service(attack_results::handler::get_host_alive_results)
                    .service(attack_results::handler::get_service_detection_results)
                    .service(attack_results::handler::get_udp_service_detection_results)
                    .service(attack_results::handler::get_dns_resolution_results)
                    .service(attack_results::handler::get_dns_txt_scan_results)
<<<<<<< HEAD
                    .service(attack_results::handler::get_testssl_results)
=======
                    .service(attack_results::handler::get_os_detection_results)
>>>>>>> 152a6c6a
                    .service(api_keys::handler::create_api_key)
                    .service(api_keys::handler::get_api_keys)
                    .service(api_keys::handler::update_api_key)
                    .service(api_keys::handler::delete_api_key)
                    .service(global_tags::handler::get_all_global_tags)
                    .service(workspace_tags::handler::create_workspace_tag)
                    .service(workspace_tags::handler::get_all_workspace_tags)
                    .service(workspace_tags::handler::update_workspace_tag)
                    .service(workspace_tags::handler::delete_workspace_tag)
                    .service(hosts::handler::get_all_hosts)
                    .service(hosts::handler::get_host)
                    .service(hosts::handler::create_host)
                    .service(hosts::handler::update_host)
                    .service(hosts::handler::delete_host)
                    .service(hosts::handler::get_host_sources)
                    .service(hosts::handler::get_host_relations)
                    .service(hosts::handler::get_host_findings)
                    .service(ports::handler::get_all_ports)
                    .service(ports::handler::get_port)
                    .service(ports::handler::create_port)
                    .service(ports::handler::update_port)
                    .service(ports::handler::delete_port)
                    .service(ports::handler::get_port_sources)
                    .service(ports::handler::get_port_relations)
                    .service(ports::handler::get_port_findings)
                    .service(services::handler::get_all_services)
                    .service(services::handler::get_service)
                    .service(services::handler::create_service)
                    .service(services::handler::update_service)
                    .service(services::handler::delete_service)
                    .service(services::handler::get_service_sources)
                    .service(services::handler::get_service_relations)
                    .service(services::handler::get_service_findings)
                    .service(domains::handler::get_all_domains)
                    .service(domains::handler::get_domain)
                    .service(domains::handler::create_domain)
                    .service(domains::handler::update_domain)
                    .service(domains::handler::delete_domain)
                    .service(domains::handler::get_domain_sources)
                    .service(domains::handler::get_domain_relations)
                    .service(domains::handler::get_domain_findings)
                    .service(http_services::handler::get_all_http_services)
                    .service(http_services::handler::get_http_service)
                    .service(http_services::handler::create_http_service)
                    .service(http_services::handler::update_http_service)
                    .service(http_services::handler::delete_http_service)
                    .service(http_services::handler::get_http_service_sources)
                    .service(http_services::handler::get_http_service_relations)
                    .service(http_services::handler::get_http_service_findings)
                    .service(wordlists::handler::get_all_wordlists)
                    .service(workspace_invitations::handler::get_all_invitations)
                    .service(workspace_invitations::handler::accept_invitation)
                    .service(workspace_invitations::handler::decline_invitation)
                    .service(findings::handler::create_finding)
                    .service(findings::handler::get_all_findings)
                    .service(findings::handler::get_finding)
                    .service(findings::handler::update_finding)
                    .service(findings::handler::delete_finding)
                    .service(finding_affected::handler::create_finding_affected)
                    .service(finding_affected::handler::get_finding_affected)
                    .service(finding_affected::handler::update_finding_affected)
                    .service(finding_affected::handler::delete_finding_affected)
                    .service(finding_categories::handler::get_all_finding_categories)
                    .service(finding_definitions::handler::create_finding_definition)
                    .service(finding_definitions::handler::get_finding_definition)
                    .service(finding_definitions::handler::get_all_finding_definitions)
                    .service(finding_definitions::handler::update_finding_definition),
            )
    })
    .bind((
        config.server.api_listen_address.as_str(),
        config.server.api_listen_port,
    ))?
    .run()
    .await?;

    Ok(())
}

/// Error type produced by [`start_server`]
#[derive(Debug, Error)]
pub enum StartServerError {
    /// An [`io::Error`]
    #[error("Error starting server: {0}")]
    IO(#[from] io::Error),

    /// A [`WebauthnError`]
    #[error("Error while constructing Webauthn: {0}")]
    Webauthn(#[from] WebauthnError),

    /// Config contains an invalid secret key
    #[error("Invalid parameter SecretKey.\nConsider using the subcommand keygen and update your configuration file")]
    #[from(base64::DecodeError)]
    InvalidSecretKey,

    /// Config contains an invalid origin
    #[error("invalid origin specified")]
    InvalidOrigin,
}

impl From<base64::DecodeError> for StartServerError {
    fn from(_value: base64::DecodeError) -> Self {
        Self::InvalidSecretKey
    }
}

impl From<KeyError> for StartServerError {
    fn from(_value: KeyError) -> Self {
        Self::InvalidSecretKey
    }
}<|MERGE_RESOLUTION|>--- conflicted
+++ resolved
@@ -230,11 +230,8 @@
                     .service(attacks::handler::udp_service_detection)
                     .service(attacks::handler::dns_resolution)
                     .service(attacks::handler::dns_txt_scan)
-<<<<<<< HEAD
+                    .service(attacks::handler::os_detection)
                     .service(attacks::handler::testssl)
-=======
-                    .service(attacks::handler::os_detection)
->>>>>>> 152a6c6a
                     .service(attack_results::handler::get_bruteforce_subdomains_results)
                     .service(attack_results::handler::get_query_certificate_transparency_results)
                     .service(attack_results::handler::get_query_unhashed_results)
@@ -243,11 +240,8 @@
                     .service(attack_results::handler::get_udp_service_detection_results)
                     .service(attack_results::handler::get_dns_resolution_results)
                     .service(attack_results::handler::get_dns_txt_scan_results)
-<<<<<<< HEAD
+                    .service(attack_results::handler::get_os_detection_results)
                     .service(attack_results::handler::get_testssl_results)
-=======
-                    .service(attack_results::handler::get_os_detection_results)
->>>>>>> 152a6c6a
                     .service(api_keys::handler::create_api_key)
                     .service(api_keys::handler::get_api_keys)
                     .service(api_keys::handler::update_api_key)
