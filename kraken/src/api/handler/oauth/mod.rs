--- conflicted
+++ resolved
@@ -470,19 +470,7 @@
     }
 
     let access_token = Alphanumeric.sample_string(&mut thread_rng(), 32);
-<<<<<<< HEAD
     let expires_in = Duration::from_secs(120);
-    insert!(db.as_ref(), WorkspaceAccessTokenInsert)
-        .single(&WorkspaceAccessTokenInsert {
-            token: access_token.clone(),
-            user: ForeignModelByField::Key(accepted.user),
-            workspace: ForeignModelByField::Key(accepted.scope.workspace),
-            application: ForeignModelByField::Key(client.uuid),
-            expires_at: Utc::now() + expires_in,
-        })
-        .await?;
-=======
-    let expires_in = Duration::from_secs(60);
 
     WorkspaceAccessToken::insert(
         db.as_ref(),
@@ -493,7 +481,6 @@
         client.uuid,
     )
     .await?;
->>>>>>> a82ea100
 
     Ok(Json(TokenResponse {
         token_type: TokenType::AccessToken,
