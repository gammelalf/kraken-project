--- conflicted
+++ resolved
@@ -13,31 +13,19 @@
     FullAggregationSource, ManualInsert, SimpleAggregationSource, SourceAttack, SourceAttackResult,
 };
 use crate::api::handler::attack_results::schema::{
-<<<<<<< HEAD
-    FullQueryCertificateTransparencyResult, FullServiceDetectionResult, FullTestSSLResult,
-    FullUdpServiceDetectionResult, SimpleBruteforceSubdomainsResult, SimpleDnsResolutionResult,
-    SimpleHostAliveResult, SimpleQueryUnhashedResult, SimpleTcpPortScanResult, TestSSLFinding,
-=======
     DnsTxtScanEntry, FullDnsTxtScanResult, FullQueryCertificateTransparencyResult,
-    FullServiceDetectionResult, FullUdpServiceDetectionResult, SimpleBruteforceSubdomainsResult,
-    SimpleDnsResolutionResult, SimpleHostAliveResult, SimpleQueryUnhashedResult,
-    SimpleTcpPortScanResult,
->>>>>>> 4e37f46f
+    FullServiceDetectionResult, FullTestSSLResult, FullUdpServiceDetectionResult,
+    SimpleBruteforceSubdomainsResult, SimpleDnsResolutionResult, SimpleHostAliveResult,
+    SimpleQueryUnhashedResult, SimpleTcpPortScanResult, TestSSLFinding,
 };
 use crate::api::handler::users::schema::SimpleUser;
 use crate::models::{
     AggregationSource, AggregationTable, Attack, AttackType, BruteforceSubdomainsResult,
     CertificateTransparencyResult, CertificateTransparencyValueName, DehashedQueryResult,
-<<<<<<< HEAD
-    DnsResolutionResult, HostAliveResult, ManualDomain, ManualHost, ManualPort, ManualService,
-    ServiceDetectionName, ServiceDetectionResult, SourceType, TcpPortScanResult,
-    TestSSLResultFinding, TestSSLResultHeader, UdpServiceDetectionName, UdpServiceDetectionResult,
-=======
     DnsResolutionResult, DnsTxtScanAttackResult, DnsTxtScanServiceHintEntry, DnsTxtScanSpfEntry,
     HostAliveResult, ManualDomain, ManualHost, ManualPort, ManualService, ServiceDetectionName,
-    ServiceDetectionResult, SourceType, TcpPortScanResult, UdpServiceDetectionName,
-    UdpServiceDetectionResult,
->>>>>>> 4e37f46f
+    ServiceDetectionResult, SourceType, TcpPortScanResult, TestSSLResultFinding,
+    TestSSLResultHeader, UdpServiceDetectionName, UdpServiceDetectionResult,
 };
 
 fn field_in<'a, T, F, P, Any>(
@@ -182,11 +170,8 @@
         let mut service_detection: Results<FullServiceDetectionResult> = Results::new();
         let mut udp_service_detection: Results<FullUdpServiceDetectionResult> = Results::new();
         let mut dns_resolution: Results<SimpleDnsResolutionResult> = Results::new();
-<<<<<<< HEAD
+        let mut dns_txt_scan: Results<FullDnsTxtScanResult> = Results::new();
         let mut testssl: HashMap<Uuid, FullTestSSLResult> = HashMap::new();
-=======
-        let mut dns_txt_scan: Results<FullDnsTxtScanResult> = Results::new();
->>>>>>> 4e37f46f
         let mut manual_insert = Vec::new();
         for (source_type, uuids) in sources {
             if uuids.is_empty() {
@@ -399,50 +384,6 @@
                             });
                     }
                 }
-<<<<<<< HEAD
-                SourceType::TestSSL => {
-                    {
-                        let mut stream = query!(&mut *tx, TestSSLResultHeader)
-                            .condition(field_in(TestSSLResultHeader::F.uuid, uuids))
-                            .stream();
-                        while let Some(result) = stream.try_next().await? {
-                            testssl.insert(
-                                *result.attack.key(),
-                                FullTestSSLResult {
-                                    uuid: result.uuid,
-                                    attack: *result.attack.key(),
-                                    created_at: result.created_at,
-                                    target_host: result.target_host,
-                                    ip: result.ip.ip().to_string(),
-                                    port: result.port as u16,
-                                    rdns: result.rdns,
-                                    service: result.service,
-                                    findings: Vec::new(),
-                                },
-                            );
-                        }
-                    }
-                    {
-                        let mut stream = query!(&mut *tx, TestSSLResultFinding)
-                            .condition(field_in(
-                                TestSSLResultFinding::F.attack,
-                                testssl.keys().copied(),
-                            ))
-                            .stream();
-                        while let Some(result) = stream.try_next().await? {
-                            if let Some(slot) = testssl.get_mut(result.attack.key()) {
-                                slot.findings.push(TestSSLFinding {
-                                    section: result.section,
-                                    id: result.key.to_string(),
-                                    value: result.value,
-                                    severity: result.testssl_severity,
-                                    cve: result.cve,
-                                    cwe: result.cwe,
-                                    issue: (),
-                                });
-                            }
-                        }
-=======
                 SourceType::DnsTxtScan => {
                     let service_hints = query!(&mut *tx, DnsTxtScanServiceHintEntry)
                         .condition(field_in(
@@ -492,7 +433,50 @@
                                     .collect(),
                             },
                         );
->>>>>>> 4e37f46f
+                    }
+                }
+                SourceType::TestSSL => {
+                    {
+                        let mut stream = query!(&mut *tx, TestSSLResultHeader)
+                            .condition(field_in(TestSSLResultHeader::F.uuid, uuids))
+                            .stream();
+                        while let Some(result) = stream.try_next().await? {
+                            testssl.insert(
+                                *result.attack.key(),
+                                FullTestSSLResult {
+                                    uuid: result.uuid,
+                                    attack: *result.attack.key(),
+                                    created_at: result.created_at,
+                                    target_host: result.target_host,
+                                    ip: result.ip.ip().to_string(),
+                                    port: result.port as u16,
+                                    rdns: result.rdns,
+                                    service: result.service,
+                                    findings: Vec::new(),
+                                },
+                            );
+                        }
+                    }
+                    {
+                        let mut stream = query!(&mut *tx, TestSSLResultFinding)
+                            .condition(field_in(
+                                TestSSLResultFinding::F.attack,
+                                testssl.keys().copied(),
+                            ))
+                            .stream();
+                        while let Some(result) = stream.try_next().await? {
+                            if let Some(slot) = testssl.get_mut(result.attack.key()) {
+                                slot.findings.push(TestSSLFinding {
+                                    section: result.section,
+                                    id: result.key.to_string(),
+                                    value: result.value,
+                                    severity: result.testssl_severity,
+                                    cve: result.cve,
+                                    cwe: result.cwe,
+                                    issue: (),
+                                });
+                            }
+                        }
                     }
                 }
                 SourceType::UdpPortScan
@@ -639,11 +623,8 @@
                     .chain(service_detection.keys())
                     .chain(udp_service_detection.keys())
                     .chain(dns_resolution.keys())
-<<<<<<< HEAD
+                    .chain(dns_txt_scan.keys())
                     .chain(testssl.keys())
-=======
-                    .chain(dns_txt_scan.keys())
->>>>>>> 4e37f46f
                     .copied(),
             ))
             .stream();
@@ -678,31 +659,19 @@
                     AttackType::HostAlive => {
                         host_alive.remove(&uuid).map(SourceAttackResult::HostAlive)
                     }
-<<<<<<< HEAD
                     AttackType::ServiceDetection => service_detection
                         .remove(&uuid)
                         .map(SourceAttackResult::ServiceDetection),
+                    AttackType::UdpServiceDetection => udp_service_detection
+                        .remove(&uuid)
+                        .map(SourceAttackResult::UdpServiceDetection),
                     AttackType::DnsResolution => dns_resolution
                         .remove(&uuid)
                         .map(SourceAttackResult::DnsResolution),
+                    AttackType::DnsTxtScan => dns_txt_scan
+                        .remove(&uuid)
+                        .map(SourceAttackResult::DnsTxtScan),
                     AttackType::TestSSL => testssl.remove(&uuid).map(SourceAttackResult::TestSSL),
-                    AttackType::UdpServiceDetection => udp_service_detection
-                        .remove(&uuid)
-                        .map(SourceAttackResult::UdpServiceDetection),
-=======
-                    AttackType::ServiceDetection => SourceAttackResult::ServiceDetection(
-                        service_detection.remove(&uuid).unwrap_or_default(),
-                    ),
-                    AttackType::UdpServiceDetection => SourceAttackResult::UdpServiceDetection(
-                        udp_service_detection.remove(&uuid).unwrap_or_default(),
-                    ),
-                    AttackType::DnsResolution => SourceAttackResult::DnsResolution(
-                        dns_resolution.remove(&uuid).unwrap_or_default(),
-                    ),
-                    AttackType::DnsTxtScan => SourceAttackResult::DnsTxtScan(
-                        dns_txt_scan.remove(&uuid).unwrap_or_default(),
-                    ),
->>>>>>> 4e37f46f
                     AttackType::UdpPortScan
                     | AttackType::ForcedBrowsing
                     | AttackType::OSDetection
