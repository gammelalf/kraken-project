--- conflicted
+++ resolved
@@ -1,26 +1,15 @@
-<<<<<<< HEAD
 use std::net::IpAddr;
 
-use chrono::{DateTime, Utc};
-=======
 use chrono::DateTime;
 use chrono::Utc;
->>>>>>> 152a6c6a
 use ipnetwork::IpNetwork;
 use serde::Deserialize;
 use serde::Serialize;
 use utoipa::ToSchema;
 use uuid::Uuid;
 
-<<<<<<< HEAD
-use crate::models::{
-    DnsRecordType, DnsTxtScanServiceHintType, DnsTxtScanSpfType, DnsTxtScanSummaryType,
-    ServiceCertainty, TestSSLSection, TestSSLSeverity,
-};
-=======
 use crate::api::handler::hosts::schema::OsType;
 use crate::api::handler::services::schema::ServiceCertainty;
->>>>>>> 152a6c6a
 
 /// A simple representation of a bruteforce subdomains result
 #[derive(Serialize, Deserialize, ToSchema, Debug, Clone)]
@@ -304,73 +293,18 @@
     },
 }
 
-<<<<<<< HEAD
-/// The results of a `testssl.sh` scan
-#[derive(Serialize, Deserialize, ToSchema, Debug, Clone)]
-pub struct FullTestSSLResult {
-=======
 /// Representation of an OS detection result
 #[derive(Serialize, Deserialize, ToSchema, Debug, Clone)]
 pub struct FullOsDetectionResult {
->>>>>>> 152a6c6a
-    /// The primary key
-    pub uuid: Uuid,
-
-    /// The attack which produced this result
-    pub attack: Uuid,
-
-    /// The point in time, this result was produced
-    pub created_at: DateTime<Utc>,
-
-<<<<<<< HEAD
-    /// The domain which was used for SNI and certificate verification
-    pub domain: String,
-
-    /// The scanned ip address
-    #[schema(value_type = String, example = "127.0.0.1")]
-    pub ip: IpAddr,
-
-    /// The scanned port
-    pub port: u16,
-
-    /// The ip address' rDNS name
-    pub rdns: String,
-
-    /// The detected service
-    pub service: String,
-
-    /// The scan's findings
-    ///
-    /// This includes, log messages, extracted information (for example cert parameters) and tests for vulnerabilities / bad options.
-    pub findings: Vec<TestSSLFinding>,
-}
-
-/// A single finding reported by `testssl.sh`
-///
-/// This includes, log messages, extracted information (for example cert parameters) and tests for vulnerabilities / bad options.
-#[derive(Serialize, Deserialize, ToSchema, Debug, Clone)]
-pub struct TestSSLFinding {
-    /// The section `testssl.sh` reported this finding under
-    pub section: TestSSLSection,
-
-    /// The finding's id (not db id, but `testssl.sh` id)
-    pub id: String,
-
-    /// The finding's value (the value's semantics are highly dependant on the `id` and `severity`)
-    pub value: String,
-
-    /// The severity reported by `testssl.sh` (this also includes log levels)
-    pub severity: TestSSLSeverity,
-
-    /// An associated cve
-    pub cve: Option<String>,
-
-    /// An associated cwe category
-    pub cwe: Option<String>,
-
-    /// An issue categorized by kraken TODO
-    pub issue: (),
-=======
+    /// The primary key
+    pub uuid: Uuid,
+
+    /// The attack which produced this result
+    pub attack: Uuid,
+
+    /// The point in time, this result was produced
+    pub created_at: DateTime<Utc>,
+
     /// The ip address a port was found on
     #[schema(value_type = String, example = "127.0.0.1")]
     pub host: IpNetwork,
@@ -478,5 +412,129 @@
     ServiceHints,
     /// SPF records controlling how email is supposed to be handled.
     Spf,
->>>>>>> 152a6c6a
+}
+
+/// The results of a `testssl.sh` scan
+#[derive(Serialize, Deserialize, ToSchema, Debug, Clone)]
+pub struct FullTestSSLResult {
+    /// The primary key
+    pub uuid: Uuid,
+
+    /// The attack which produced this result
+    pub attack: Uuid,
+
+    /// The point in time, this result was produced
+    pub created_at: DateTime<Utc>,
+
+    /// The domain which was used for SNI and certificate verification
+    pub domain: String,
+
+    /// The scanned ip address
+    #[schema(value_type = String, example = "127.0.0.1")]
+    pub ip: IpAddr,
+
+    /// The scanned port
+    pub port: u16,
+
+    /// The ip address' rDNS name
+    pub rdns: String,
+
+    /// The detected service
+    pub service: String,
+
+    /// The scan's findings
+    ///
+    /// This includes, log messages, extracted information (for example cert parameters) and tests for vulnerabilities / bad options.
+    pub findings: Vec<TestSSLFinding>,
+}
+
+/// A single finding reported by `testssl.sh`
+///
+/// This includes, log messages, extracted information (for example cert parameters) and tests for vulnerabilities / bad options.
+#[derive(Serialize, Deserialize, ToSchema, Debug, Clone)]
+pub struct TestSSLFinding {
+    /// The section `testssl.sh` reported this finding under
+    pub section: TestSSLSection,
+
+    /// The finding's id (not db id, but `testssl.sh` id)
+    pub id: String,
+
+    /// The finding's value (the value's semantics are highly dependant on the `id` and `severity`)
+    pub value: String,
+
+    /// The severity reported by `testssl.sh` (this also includes log levels)
+    pub severity: TestSSLSeverity,
+
+    /// An associated cve
+    pub cve: Option<String>,
+
+    /// An associated cwe category
+    pub cwe: Option<String>,
+
+    /// An issue categorized by kraken TODO
+    pub issue: (),
+}
+
+/// A [`TestSSLResultFinding`]'s severity
+#[derive(Deserialize, Serialize, ToSchema, Copy, Clone, Debug)]
+pub enum TestSSLSeverity {
+    /// A debug level log message
+    Debug,
+    /// An info level log message
+    Info,
+    /// A warning level log message
+    Warn,
+    /// An error level log message
+    Fatal,
+
+    /// The test's result doesn't pose an issue
+    Ok,
+    /// The test's result pose a low priority issue
+    Low,
+    /// The test's result pose a medium priority issue
+    Medium,
+    /// The test's result pose a high priority issue
+    High,
+    /// The test's result pose a critical priority issue
+    Critical,
+}
+
+/// A [`TestSSLResultFinding`]'s section
+#[derive(Deserialize, Serialize, ToSchema, Copy, Clone, Debug, Ord, PartialOrd, Eq, PartialEq)]
+pub enum TestSSLSection {
+    /// Some sanity checks which can't be disabled
+    Pretest = 0,
+
+    /// Which tls protocols are supported
+    Protocols = 1,
+
+    /// Server implementation bugs and [GREASE](https://www.ietf.org/archive/id/draft-ietf-tls-grease-01.txt)
+    Grease = 2,
+
+    /// Which cipher suites are supported
+    Ciphers = 3,
+
+    /// Checks robust (perfect) forward secrecy key exchange
+    Pfs = 4,
+
+    /// The server's preferences
+    ServerPreferences = 5,
+
+    /// The server's defaults
+    ServerDefaults = 6,
+
+    /// The http header set by the server
+    HeaderResponse = 7,
+
+    /// List of several vulnerabilities
+    Vulnerabilities = 8,
+
+    /// Which concrete ciphers are supported
+    ///
+    /// Depending on the option `testssl` is invoked with,
+    /// this is either a list of all ciphers or a list of all cipher per tls protocol.
+    CipherTests = 9,
+
+    /// Which browser is able to establish a connection
+    BrowserSimulations = 10,
 }