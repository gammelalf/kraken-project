--- conflicted
+++ resolved
@@ -1,3 +1,4 @@
+use std::net::IpAddr;
 use std::ops::RangeInclusive;
 
 use chrono::DateTime;
@@ -362,7 +363,6 @@
     Domain(String),
 }
 
-<<<<<<< HEAD
 /// Protocols to select from when using `--starttls`
 #[derive(Serialize, Deserialize, ToSchema, Debug, Copy, Clone)]
 #[allow(missing_docs)] // The names are pretty unambiguous
@@ -379,7 +379,8 @@
     NNTP,
     Postgres,
     MySQL,
-=======
+}
+
 /// The type of attack
 #[derive(Debug, Copy, Clone, ToSchema, Serialize, Deserialize)]
 pub enum AttackType {
@@ -411,7 +412,8 @@
     VersionDetection,
     /// Detect an anti port scan system
     AntiPortScanningDetection,
->>>>>>> 152a6c6a
+    /// Run `testssl.sh` to check a servers TLS configuration
+    TestSSL,
 }
 
 /// Deserializes a string and parses it as `{start}-{end}` where `start` and `end` are both `u16`
